// !$*UTF8*$!
{
	archiveVersion = 1;
	classes = {
	};
	objectVersion = 46;
	objects = {

/* Begin PBXBuildFile section */
		49043DB71EBF1E0B00E74370 /* SearchBooksEmptyDataset.xib in Resources */ = {isa = PBXBuildFile; fileRef = 49043DB61EBF1E0B00E74370 /* SearchBooksEmptyDataset.xib */; };
		49097BA81CFB102B001AF1F9 /* FetchedResultsFilterer.swift in Sources */ = {isa = PBXBuildFile; fileRef = 49097BA71CFB102B001AF1F9 /* FetchedResultsFilterer.swift */; };
		49160F5B1E7FC59200168FD0 /* SnapshotHelper.swift in Sources */ = {isa = PBXBuildFile; fileRef = 49160F5A1E7FC59200168FD0 /* SnapshotHelper.swift */; };
		49160F5D1E7FC5D700168FD0 /* books_Snapshot.swift in Sources */ = {isa = PBXBuildFile; fileRef = 49160F5C1E7FC5D700168FD0 /* books_Snapshot.swift */; };
		49160F5F1E809DFE00168FD0 /* BookImport.swift in Sources */ = {isa = PBXBuildFile; fileRef = 49160F5E1E809DFE00168FD0 /* BookImport.swift */; };
		491612A51DCD20FA0086D7E5 /* books_UnitTests.swift in Sources */ = {isa = PBXBuildFile; fileRef = 491612A41DCD20FA0086D7E5 /* books_UnitTests.swift */; };
		491C84281CF5027800894313 /* ReadStateForm.swift in Sources */ = {isa = PBXBuildFile; fileRef = 491C84271CF5027800894313 /* ReadStateForm.swift */; };
		491C842D1CF6268900894313 /* CreateReadState.swift in Sources */ = {isa = PBXBuildFile; fileRef = 491C842C1CF6268900894313 /* CreateReadState.swift */; };
		491C842F1CF6281B00894313 /* EditReadState.swift in Sources */ = {isa = PBXBuildFile; fileRef = 491C842E1CF6281B00894313 /* EditReadState.swift */; };
		491C84331CF630B600894313 /* CreateBook.swift in Sources */ = {isa = PBXBuildFile; fileRef = 491C84321CF630B600894313 /* CreateBook.swift */; };
		491C84351CF6519800894313 /* EditBook.swift in Sources */ = {isa = PBXBuildFile; fileRef = 491C84341CF6519800894313 /* EditBook.swift */; };
		491F14621C02228C0052B355 /* ScanBarcode.swift in Sources */ = {isa = PBXBuildFile; fileRef = 491F14611C02228C0052B355 /* ScanBarcode.swift */; };
		492500781C0B1B0000C149B5 /* BooksStore.swift in Sources */ = {isa = PBXBuildFile; fileRef = 492500771C0B1B0000C149B5 /* BooksStore.swift */; };
		492710531F35BF3100286352 /* ExportViewController.swift in Sources */ = {isa = PBXBuildFile; fileRef = 492710521F35BF3100286352 /* ExportViewController.swift */; };
		492710561F362E7E00286352 /* Settings.storyboard in Resources */ = {isa = PBXBuildFile; fileRef = 492710551F362E7E00286352 /* Settings.storyboard */; };
		493056431DB1561C0086FDAD /* TableUpdater.swift in Sources */ = {isa = PBXBuildFile; fileRef = 493056421DB1561C0086FDAD /* TableUpdater.swift */; };
		4936B5841D2C3A2C00600562 /* AddManually.storyboard in Resources */ = {isa = PBXBuildFile; fileRef = 4936B5831D2C3A2C00600562 /* AddManually.storyboard */; };
		4937A1481E9E1FB900A3B0D1 /* DebugSettings.swift in Sources */ = {isa = PBXBuildFile; fileRef = 4937A1471E9E1FB900A3B0D1 /* DebugSettings.swift */; };
		4942348D1E70AFA100CEEB4C /* Main.storyboard in Resources */ = {isa = PBXBuildFile; fileRef = 494234891E70AFA100CEEB4C /* Main.storyboard */; };
		4942348E1E70AFA100CEEB4C /* SearchOnline.storyboard in Resources */ = {isa = PBXBuildFile; fileRef = 4942348A1E70AFA100CEEB4C /* SearchOnline.storyboard */; };
		4942348F1E70AFA100CEEB4C /* ScanBarcode.storyboard in Resources */ = {isa = PBXBuildFile; fileRef = 4942348B1E70AFA100CEEB4C /* ScanBarcode.storyboard */; };
		494234931E70B24400CEEB4C /* BookDetails.storyboard in Resources */ = {isa = PBXBuildFile; fileRef = 494234921E70B24400CEEB4C /* BookDetails.storyboard */; };
		4943DB791DBD5104004CAF30 /* Settings.swift in Sources */ = {isa = PBXBuildFile; fileRef = 4943DB781DBD5104004CAF30 /* Settings.swift */; };
		494D65D31EB71BC400764DC1 /* DebugSettings.swift in Sources */ = {isa = PBXBuildFile; fileRef = 4937A1471E9E1FB900A3B0D1 /* DebugSettings.swift */; };
		494D65D51EB906CB00764DC1 /* examplebooks.csv in Resources */ = {isa = PBXBuildFile; fileRef = 494D65D41EB906CB00764DC1 /* examplebooks.csv */; };
		494D96E21E71EDAE00299752 /* GeneralUIAction.swift in Sources */ = {isa = PBXBuildFile; fileRef = 494D96E11E71EDAE00299752 /* GeneralUIAction.swift */; };
		494D96E41E759D8900299752 /* AttributionsViewController.swift in Sources */ = {isa = PBXBuildFile; fileRef = 494D96E31E759D8900299752 /* AttributionsViewController.swift */; };
		495879651BF7E76200000131 /* CoreDataStack.swift in Sources */ = {isa = PBXBuildFile; fileRef = 495879641BF7E76200000131 /* CoreDataStack.swift */; };
		495C5D101BF1404D00E00C07 /* AppDelegate.swift in Sources */ = {isa = PBXBuildFile; fileRef = 495C5D0F1BF1404D00E00C07 /* AppDelegate.swift */; };
		495C5D171BF1404D00E00C07 /* Assets.xcassets in Resources */ = {isa = PBXBuildFile; fileRef = 495C5D161BF1404D00E00C07 /* Assets.xcassets */; };
		495C5D3F1BF1412600E00C07 /* BookTable.swift in Sources */ = {isa = PBXBuildFile; fileRef = 495C5D3E1BF1412600E00C07 /* BookTable.swift */; };
		495C5D411BF1423900E00C07 /* Book.swift in Sources */ = {isa = PBXBuildFile; fileRef = 495C5D401BF1423900E00C07 /* Book.swift */; };
		495C5D431BF14BEB00E00C07 /* BookDetails.swift in Sources */ = {isa = PBXBuildFile; fileRef = 495C5D421BF14BEB00E00C07 /* BookDetails.swift */; };
		495FDC2E1CF8C676006DCF2E /* Extensions.swift in Sources */ = {isa = PBXBuildFile; fileRef = 495FDC2D1CF8C676006DCF2E /* Extensions.swift */; };
		4962700C1DBF83840009CC3C /* books_UITests.swift in Sources */ = {isa = PBXBuildFile; fileRef = 4962700B1DBF83840009CC3C /* books_UITests.swift */; };
		4968A2B21CB3E0BF00CBF3F0 /* LaunchScreen.storyboard in Resources */ = {isa = PBXBuildFile; fileRef = 4968A2B11CB3E0BF00CBF3F0 /* LaunchScreen.storyboard */; };
		4973C79F1E901A6A001CFABC /* CommonUIElements.swift in Sources */ = {isa = PBXBuildFile; fileRef = 4973C79E1E901A6A001CFABC /* CommonUIElements.swift */; };
		4973C7A31E905A04001CFABC /* Isbn13.swift in Sources */ = {isa = PBXBuildFile; fileRef = 4973C7A21E905A04001CFABC /* Isbn13.swift */; };
		49812BB41CA95F0600A49EBA /* BookPredicate.swift in Sources */ = {isa = PBXBuildFile; fileRef = 49812BB31CA95F0600A49EBA /* BookPredicate.swift */; };
		49851A9F1E98D7B60008E981 /* GoogleBooksFetchResult.json in Resources */ = {isa = PBXBuildFile; fileRef = 49851A9E1E98D7B60008E981 /* GoogleBooksFetchResult.json */; };
		49851AA11E98D9E40008E981 /* GoogleBooksSearchResult.json in Resources */ = {isa = PBXBuildFile; fileRef = 49851AA01E98D9E40008E981 /* GoogleBooksSearchResult.json */; };
		498B4D4D1CB1AB7A00C5F38B /* SplitViewController.swift in Sources */ = {isa = PBXBuildFile; fileRef = 498B4D4C1CB1AB7A00C5F38B /* SplitViewController.swift */; };
		498CD1E61F2A8369007E98B5 /* books.xcdatamodeld in Sources */ = {isa = PBXBuildFile; fileRef = 498CD1E41F2A8369007E98B5 /* books.xcdatamodeld */; };
		499470681DB40D22008CB06E /* TabBarController.swift in Sources */ = {isa = PBXBuildFile; fileRef = 499470671DB40D22008CB06E /* TabBarController.swift */; };
		4994706A1DB42067008CB06E /* ReadingTable.swift in Sources */ = {isa = PBXBuildFile; fileRef = 499470691DB42067008CB06E /* ReadingTable.swift */; };
		4994706C1DB421A2008CB06E /* FinishedTable.swift in Sources */ = {isa = PBXBuildFile; fileRef = 4994706B1DB421A2008CB06E /* FinishedTable.swift */; };
		49B2CEF81F39A4D300C6B45D /* SortOrderViewController.swift in Sources */ = {isa = PBXBuildFile; fileRef = 49B2CEF71F39A4D300C6B45D /* SortOrderViewController.swift */; };
<<<<<<< HEAD
		49B8D8DF1F489BCD00D4C4EF /* BookMapping_6_7.xcmappingmodel in Sources */ = {isa = PBXBuildFile; fileRef = 49B8D8DE1F489BCD00D4C4EF /* BookMapping_6_7.xcmappingmodel */; };
=======
		49B8D8E11F499A5300D4C4EF /* UserSettings.swift in Sources */ = {isa = PBXBuildFile; fileRef = 49B8D8E01F499A5300D4C4EF /* UserSettings.swift */; };
>>>>>>> 37dc39c2
		49BD08701EA2A85C00B21A01 /* Observables.swift in Sources */ = {isa = PBXBuildFile; fileRef = 49BD086F1EA2A85C00B21A01 /* Observables.swift */; };
		49BDCC631CD2A00F00F20AAE /* BookMetadataForm.swift in Sources */ = {isa = PBXBuildFile; fileRef = 49BDCC621CD2A00F00F20AAE /* BookMetadataForm.swift */; };
		49BDCC6C1CD6120400F20AAE /* Utilities.swift in Sources */ = {isa = PBXBuildFile; fileRef = 49BDCC6B1CD6120400F20AAE /* Utilities.swift */; };
		49C5339F1DB281A10043E50E /* BookPredicateBuilder.swift in Sources */ = {isa = PBXBuildFile; fileRef = 49C5339E1DB281A10043E50E /* BookPredicateBuilder.swift */; };
		49CEB80A1E9D8C06003FD859 /* DebugSettingsViewController.swift in Sources */ = {isa = PBXBuildFile; fileRef = 49CEB8091E9D8C06003FD859 /* DebugSettingsViewController.swift */; };
		49D0FAAB1F2B284000101EE1 /* UserEngagement.swift in Sources */ = {isa = PBXBuildFile; fileRef = 49D0FAAA1F2B284000101EE1 /* UserEngagement.swift */; };
		49D93AA51CAB16F800AE6611 /* CoreSpotlightStack.swift in Sources */ = {isa = PBXBuildFile; fileRef = 49D93AA41CAB16F800AE6611 /* CoreSpotlightStack.swift */; };
		49E95D0F1DD7D9EC00C215F8 /* GoogleBooksAPI.swift in Sources */ = {isa = PBXBuildFile; fileRef = 49E95D0E1DD7D9EC00C215F8 /* GoogleBooksAPI.swift */; };
		49F1EC801ED06F5B00C7060F /* ReadingListApplication.swift in Sources */ = {isa = PBXBuildFile; fileRef = 49F1EC7F1ED06F5B00C7060F /* ReadingListApplication.swift */; };
		49F3863C1E86D64A001F5D75 /* example_barcode.jpg in Resources */ = {isa = PBXBuildFile; fileRef = 49F3863B1E86D64A001F5D75 /* example_barcode.jpg */; };
		49F6AC651E98F36B000B7D17 /* ImportViewController.swift in Sources */ = {isa = PBXBuildFile; fileRef = 49F6AC641E98F36B000B7D17 /* ImportViewController.swift */; };
		49FE2ED51D6F675D00F04239 /* SearchOnline.swift in Sources */ = {isa = PBXBuildFile; fileRef = 49FE2ED41D6F675D00F04239 /* SearchOnline.swift */; };
		7708F3CDFF22D3CFDB52BEAD /* Pods_books_UITests.framework in Frameworks */ = {isa = PBXBuildFile; fileRef = 8992DFD9484D235BEDF65D56 /* Pods_books_UITests.framework */; };
		E1FF6CADECF836FE7A0C7174 /* Pods_books_UnitTests.framework in Frameworks */ = {isa = PBXBuildFile; fileRef = 297D92A68CB2906FDBD31ED9 /* Pods_books_UnitTests.framework */; };
		F5FAE95DE22A904B943E8BA0 /* Pods_books.framework in Frameworks */ = {isa = PBXBuildFile; fileRef = FF1F137EBE03B0AF2010A72D /* Pods_books.framework */; };
/* End PBXBuildFile section */

/* Begin PBXContainerItemProxy section */
		491612A71DCD20FA0086D7E5 /* PBXContainerItemProxy */ = {
			isa = PBXContainerItemProxy;
			containerPortal = 495C5D041BF1404D00E00C07 /* Project object */;
			proxyType = 1;
			remoteGlobalIDString = 495C5D0B1BF1404D00E00C07;
			remoteInfo = books;
		};
		4962700E1DBF83840009CC3C /* PBXContainerItemProxy */ = {
			isa = PBXContainerItemProxy;
			containerPortal = 495C5D041BF1404D00E00C07 /* Project object */;
			proxyType = 1;
			remoteGlobalIDString = 495C5D0B1BF1404D00E00C07;
			remoteInfo = books;
		};
/* End PBXContainerItemProxy section */

/* Begin PBXFileReference section */
		297D92A68CB2906FDBD31ED9 /* Pods_books_UnitTests.framework */ = {isa = PBXFileReference; explicitFileType = wrapper.framework; includeInIndex = 0; path = Pods_books_UnitTests.framework; sourceTree = BUILT_PRODUCTS_DIR; };
		3AC962F935D7BE333849CA18 /* Pods-books_UnitTests.debug.xcconfig */ = {isa = PBXFileReference; includeInIndex = 1; lastKnownFileType = text.xcconfig; name = "Pods-books_UnitTests.debug.xcconfig"; path = "Pods/Target Support Files/Pods-books_UnitTests/Pods-books_UnitTests.debug.xcconfig"; sourceTree = "<group>"; };
		49043DB61EBF1E0B00E74370 /* SearchBooksEmptyDataset.xib */ = {isa = PBXFileReference; fileEncoding = 4; lastKnownFileType = file.xib; path = SearchBooksEmptyDataset.xib; sourceTree = "<group>"; };
		49097BA71CFB102B001AF1F9 /* FetchedResultsFilterer.swift */ = {isa = PBXFileReference; fileEncoding = 4; lastKnownFileType = sourcecode.swift; path = FetchedResultsFilterer.swift; sourceTree = "<group>"; };
		49160F5A1E7FC59200168FD0 /* SnapshotHelper.swift */ = {isa = PBXFileReference; fileEncoding = 4; lastKnownFileType = sourcecode.swift; path = SnapshotHelper.swift; sourceTree = "<group>"; };
		49160F5C1E7FC5D700168FD0 /* books_Snapshot.swift */ = {isa = PBXFileReference; fileEncoding = 4; lastKnownFileType = sourcecode.swift; path = books_Snapshot.swift; sourceTree = "<group>"; };
		49160F5E1E809DFE00168FD0 /* BookImport.swift */ = {isa = PBXFileReference; fileEncoding = 4; lastKnownFileType = sourcecode.swift; path = BookImport.swift; sourceTree = "<group>"; };
		491612A21DCD20FA0086D7E5 /* books_UnitTests.xctest */ = {isa = PBXFileReference; explicitFileType = wrapper.cfbundle; includeInIndex = 0; path = books_UnitTests.xctest; sourceTree = BUILT_PRODUCTS_DIR; };
		491612A41DCD20FA0086D7E5 /* books_UnitTests.swift */ = {isa = PBXFileReference; lastKnownFileType = sourcecode.swift; path = books_UnitTests.swift; sourceTree = "<group>"; };
		491612A61DCD20FA0086D7E5 /* Info.plist */ = {isa = PBXFileReference; lastKnownFileType = text.plist.xml; path = Info.plist; sourceTree = "<group>"; };
		491C84271CF5027800894313 /* ReadStateForm.swift */ = {isa = PBXFileReference; fileEncoding = 4; lastKnownFileType = sourcecode.swift; path = ReadStateForm.swift; sourceTree = "<group>"; };
		491C842C1CF6268900894313 /* CreateReadState.swift */ = {isa = PBXFileReference; fileEncoding = 4; lastKnownFileType = sourcecode.swift; path = CreateReadState.swift; sourceTree = "<group>"; };
		491C842E1CF6281B00894313 /* EditReadState.swift */ = {isa = PBXFileReference; fileEncoding = 4; lastKnownFileType = sourcecode.swift; path = EditReadState.swift; sourceTree = "<group>"; };
		491C84321CF630B600894313 /* CreateBook.swift */ = {isa = PBXFileReference; fileEncoding = 4; lastKnownFileType = sourcecode.swift; path = CreateBook.swift; sourceTree = "<group>"; };
		491C84341CF6519800894313 /* EditBook.swift */ = {isa = PBXFileReference; fileEncoding = 4; lastKnownFileType = sourcecode.swift; path = EditBook.swift; sourceTree = "<group>"; };
		491F14611C02228C0052B355 /* ScanBarcode.swift */ = {isa = PBXFileReference; fileEncoding = 4; lastKnownFileType = sourcecode.swift; path = ScanBarcode.swift; sourceTree = "<group>"; };
		492500771C0B1B0000C149B5 /* BooksStore.swift */ = {isa = PBXFileReference; fileEncoding = 4; lastKnownFileType = sourcecode.swift; path = BooksStore.swift; sourceTree = "<group>"; };
		492710521F35BF3100286352 /* ExportViewController.swift */ = {isa = PBXFileReference; fileEncoding = 4; lastKnownFileType = sourcecode.swift; path = ExportViewController.swift; sourceTree = "<group>"; };
		492710541F360E9D00286352 /* books_6.xcdatamodel */ = {isa = PBXFileReference; lastKnownFileType = wrapper.xcdatamodel; path = books_6.xcdatamodel; sourceTree = "<group>"; };
		492710551F362E7E00286352 /* Settings.storyboard */ = {isa = PBXFileReference; fileEncoding = 4; lastKnownFileType = file.storyboard; path = Settings.storyboard; sourceTree = "<group>"; };
		493056421DB1561C0086FDAD /* TableUpdater.swift */ = {isa = PBXFileReference; fileEncoding = 4; lastKnownFileType = sourcecode.swift; path = TableUpdater.swift; sourceTree = "<group>"; };
		4936B5831D2C3A2C00600562 /* AddManually.storyboard */ = {isa = PBXFileReference; fileEncoding = 4; lastKnownFileType = file.storyboard; path = AddManually.storyboard; sourceTree = "<group>"; };
		4937A1471E9E1FB900A3B0D1 /* DebugSettings.swift */ = {isa = PBXFileReference; fileEncoding = 4; lastKnownFileType = sourcecode.swift; path = DebugSettings.swift; sourceTree = "<group>"; };
		494234891E70AFA100CEEB4C /* Main.storyboard */ = {isa = PBXFileReference; fileEncoding = 4; lastKnownFileType = file.storyboard; path = Main.storyboard; sourceTree = "<group>"; };
		4942348A1E70AFA100CEEB4C /* SearchOnline.storyboard */ = {isa = PBXFileReference; fileEncoding = 4; lastKnownFileType = file.storyboard; path = SearchOnline.storyboard; sourceTree = "<group>"; };
		4942348B1E70AFA100CEEB4C /* ScanBarcode.storyboard */ = {isa = PBXFileReference; fileEncoding = 4; lastKnownFileType = file.storyboard; path = ScanBarcode.storyboard; sourceTree = "<group>"; };
		494234921E70B24400CEEB4C /* BookDetails.storyboard */ = {isa = PBXFileReference; fileEncoding = 4; lastKnownFileType = file.storyboard; path = BookDetails.storyboard; sourceTree = "<group>"; };
		4943DB781DBD5104004CAF30 /* Settings.swift */ = {isa = PBXFileReference; fileEncoding = 4; lastKnownFileType = sourcecode.swift; path = Settings.swift; sourceTree = "<group>"; };
		494D65D41EB906CB00764DC1 /* examplebooks.csv */ = {isa = PBXFileReference; fileEncoding = 4; lastKnownFileType = text; name = examplebooks.csv; path = TestData/examplebooks.csv; sourceTree = "<group>"; };
		494D96E11E71EDAE00299752 /* GeneralUIAction.swift */ = {isa = PBXFileReference; fileEncoding = 4; lastKnownFileType = sourcecode.swift; path = GeneralUIAction.swift; sourceTree = "<group>"; };
		494D96E31E759D8900299752 /* AttributionsViewController.swift */ = {isa = PBXFileReference; fileEncoding = 4; lastKnownFileType = sourcecode.swift; path = AttributionsViewController.swift; sourceTree = "<group>"; };
		495879641BF7E76200000131 /* CoreDataStack.swift */ = {isa = PBXFileReference; fileEncoding = 4; lastKnownFileType = sourcecode.swift; path = CoreDataStack.swift; sourceTree = "<group>"; };
		495C5D0C1BF1404D00E00C07 /* Reading List.app */ = {isa = PBXFileReference; explicitFileType = wrapper.application; includeInIndex = 0; path = "Reading List.app"; sourceTree = BUILT_PRODUCTS_DIR; };
		495C5D0F1BF1404D00E00C07 /* AppDelegate.swift */ = {isa = PBXFileReference; lastKnownFileType = sourcecode.swift; path = AppDelegate.swift; sourceTree = "<group>"; };
		495C5D161BF1404D00E00C07 /* Assets.xcassets */ = {isa = PBXFileReference; lastKnownFileType = folder.assetcatalog; path = Assets.xcassets; sourceTree = "<group>"; };
		495C5D1B1BF1404D00E00C07 /* Info.plist */ = {isa = PBXFileReference; lastKnownFileType = text.plist.xml; path = Info.plist; sourceTree = "<group>"; };
		495C5D3E1BF1412600E00C07 /* BookTable.swift */ = {isa = PBXFileReference; fileEncoding = 4; lastKnownFileType = sourcecode.swift; path = BookTable.swift; sourceTree = "<group>"; };
		495C5D401BF1423900E00C07 /* Book.swift */ = {isa = PBXFileReference; fileEncoding = 4; lastKnownFileType = sourcecode.swift; path = Book.swift; sourceTree = "<group>"; };
		495C5D421BF14BEB00E00C07 /* BookDetails.swift */ = {isa = PBXFileReference; fileEncoding = 4; lastKnownFileType = sourcecode.swift; path = BookDetails.swift; sourceTree = "<group>"; };
		495FDC2D1CF8C676006DCF2E /* Extensions.swift */ = {isa = PBXFileReference; fileEncoding = 4; lastKnownFileType = sourcecode.swift; path = Extensions.swift; sourceTree = "<group>"; };
		496270091DBF83840009CC3C /* books_UITests.xctest */ = {isa = PBXFileReference; explicitFileType = wrapper.cfbundle; includeInIndex = 0; path = books_UITests.xctest; sourceTree = BUILT_PRODUCTS_DIR; };
		4962700B1DBF83840009CC3C /* books_UITests.swift */ = {isa = PBXFileReference; lastKnownFileType = sourcecode.swift; path = books_UITests.swift; sourceTree = "<group>"; };
		4962700D1DBF83840009CC3C /* Info.plist */ = {isa = PBXFileReference; lastKnownFileType = text.plist.xml; path = Info.plist; sourceTree = "<group>"; };
		4968A2B11CB3E0BF00CBF3F0 /* LaunchScreen.storyboard */ = {isa = PBXFileReference; fileEncoding = 4; lastKnownFileType = file.storyboard; path = LaunchScreen.storyboard; sourceTree = "<group>"; };
		4973C79E1E901A6A001CFABC /* CommonUIElements.swift */ = {isa = PBXFileReference; fileEncoding = 4; lastKnownFileType = sourcecode.swift; path = CommonUIElements.swift; sourceTree = "<group>"; };
		4973C7A21E905A04001CFABC /* Isbn13.swift */ = {isa = PBXFileReference; fileEncoding = 4; lastKnownFileType = sourcecode.swift; path = Isbn13.swift; sourceTree = "<group>"; };
		49812BB31CA95F0600A49EBA /* BookPredicate.swift */ = {isa = PBXFileReference; fileEncoding = 4; lastKnownFileType = sourcecode.swift; path = BookPredicate.swift; sourceTree = "<group>"; };
		49851A9E1E98D7B60008E981 /* GoogleBooksFetchResult.json */ = {isa = PBXFileReference; fileEncoding = 4; lastKnownFileType = text.json; path = GoogleBooksFetchResult.json; sourceTree = "<group>"; };
		49851AA01E98D9E40008E981 /* GoogleBooksSearchResult.json */ = {isa = PBXFileReference; fileEncoding = 4; lastKnownFileType = text.json; path = GoogleBooksSearchResult.json; sourceTree = "<group>"; };
		498B4D4C1CB1AB7A00C5F38B /* SplitViewController.swift */ = {isa = PBXFileReference; fileEncoding = 4; lastKnownFileType = sourcecode.swift; path = SplitViewController.swift; sourceTree = "<group>"; };
		498CD1E51F2A8369007E98B5 /* books_5.xcdatamodel */ = {isa = PBXFileReference; lastKnownFileType = wrapper.xcdatamodel; path = books_5.xcdatamodel; sourceTree = "<group>"; };
		499470671DB40D22008CB06E /* TabBarController.swift */ = {isa = PBXFileReference; fileEncoding = 4; lastKnownFileType = sourcecode.swift; path = TabBarController.swift; sourceTree = "<group>"; };
		499470691DB42067008CB06E /* ReadingTable.swift */ = {isa = PBXFileReference; fileEncoding = 4; lastKnownFileType = sourcecode.swift; path = ReadingTable.swift; sourceTree = "<group>"; };
		4994706B1DB421A2008CB06E /* FinishedTable.swift */ = {isa = PBXFileReference; fileEncoding = 4; lastKnownFileType = sourcecode.swift; path = FinishedTable.swift; sourceTree = "<group>"; };
		49B2CEF71F39A4D300C6B45D /* SortOrderViewController.swift */ = {isa = PBXFileReference; fileEncoding = 4; lastKnownFileType = sourcecode.swift; path = SortOrderViewController.swift; sourceTree = "<group>"; };
<<<<<<< HEAD
		49B8D8D91F44C96E00D4C4EF /* books_7.xcdatamodel */ = {isa = PBXFileReference; lastKnownFileType = wrapper.xcdatamodel; path = books_7.xcdatamodel; sourceTree = "<group>"; };
		49B8D8DE1F489BCD00D4C4EF /* BookMapping_6_7.xcmappingmodel */ = {isa = PBXFileReference; lastKnownFileType = wrapper.xcmappingmodel; path = BookMapping_6_7.xcmappingmodel; sourceTree = "<group>"; };
=======
		49B8D8E01F499A5300D4C4EF /* UserSettings.swift */ = {isa = PBXFileReference; fileEncoding = 4; lastKnownFileType = sourcecode.swift; path = UserSettings.swift; sourceTree = "<group>"; };
>>>>>>> 37dc39c2
		49BD086F1EA2A85C00B21A01 /* Observables.swift */ = {isa = PBXFileReference; fileEncoding = 4; lastKnownFileType = sourcecode.swift; path = Observables.swift; sourceTree = "<group>"; };
		49BDCC621CD2A00F00F20AAE /* BookMetadataForm.swift */ = {isa = PBXFileReference; fileEncoding = 4; lastKnownFileType = sourcecode.swift; path = BookMetadataForm.swift; sourceTree = "<group>"; };
		49BDCC6B1CD6120400F20AAE /* Utilities.swift */ = {isa = PBXFileReference; fileEncoding = 4; lastKnownFileType = sourcecode.swift; path = Utilities.swift; sourceTree = "<group>"; };
		49C5339E1DB281A10043E50E /* BookPredicateBuilder.swift */ = {isa = PBXFileReference; fileEncoding = 4; lastKnownFileType = sourcecode.swift; path = BookPredicateBuilder.swift; sourceTree = "<group>"; };
		49CEB8091E9D8C06003FD859 /* DebugSettingsViewController.swift */ = {isa = PBXFileReference; fileEncoding = 4; lastKnownFileType = sourcecode.swift; path = DebugSettingsViewController.swift; sourceTree = "<group>"; };
		49D0FAAA1F2B284000101EE1 /* UserEngagement.swift */ = {isa = PBXFileReference; fileEncoding = 4; lastKnownFileType = sourcecode.swift; path = UserEngagement.swift; sourceTree = "<group>"; };
		49D93AA41CAB16F800AE6611 /* CoreSpotlightStack.swift */ = {isa = PBXFileReference; fileEncoding = 4; lastKnownFileType = sourcecode.swift; path = CoreSpotlightStack.swift; sourceTree = "<group>"; };
		49E0C8931CA4945700703A9A /* NotificationCenter.framework */ = {isa = PBXFileReference; lastKnownFileType = wrapper.framework; name = NotificationCenter.framework; path = System/Library/Frameworks/NotificationCenter.framework; sourceTree = SDKROOT; };
		49E95D0E1DD7D9EC00C215F8 /* GoogleBooksAPI.swift */ = {isa = PBXFileReference; fileEncoding = 4; lastKnownFileType = sourcecode.swift; path = GoogleBooksAPI.swift; sourceTree = "<group>"; };
		49EEF6861E943691003FF31E /* Reading List.entitlements */ = {isa = PBXFileReference; lastKnownFileType = text.plist.entitlements; path = "Reading List.entitlements"; sourceTree = "<group>"; };
		49F1EC7F1ED06F5B00C7060F /* ReadingListApplication.swift */ = {isa = PBXFileReference; fileEncoding = 4; lastKnownFileType = sourcecode.swift; path = ReadingListApplication.swift; sourceTree = "<group>"; };
		49F3863B1E86D64A001F5D75 /* example_barcode.jpg */ = {isa = PBXFileReference; lastKnownFileType = image.jpeg; name = example_barcode.jpg; path = TestData/example_barcode.jpg; sourceTree = "<group>"; };
		49F6AC641E98F36B000B7D17 /* ImportViewController.swift */ = {isa = PBXFileReference; fileEncoding = 4; lastKnownFileType = sourcecode.swift; path = ImportViewController.swift; sourceTree = "<group>"; };
		49FE2ED41D6F675D00F04239 /* SearchOnline.swift */ = {isa = PBXFileReference; fileEncoding = 4; lastKnownFileType = sourcecode.swift; path = SearchOnline.swift; sourceTree = "<group>"; };
		76A2E2AAC7E93BC8BDDE2157 /* Pods-books.debug.xcconfig */ = {isa = PBXFileReference; includeInIndex = 1; lastKnownFileType = text.xcconfig; name = "Pods-books.debug.xcconfig"; path = "Pods/Target Support Files/Pods-books/Pods-books.debug.xcconfig"; sourceTree = "<group>"; };
		8992DFD9484D235BEDF65D56 /* Pods_books_UITests.framework */ = {isa = PBXFileReference; explicitFileType = wrapper.framework; includeInIndex = 0; path = Pods_books_UITests.framework; sourceTree = BUILT_PRODUCTS_DIR; };
		8F0450AE46AC03B9F0A4C8A2 /* Pods-books_UnitTests.release.xcconfig */ = {isa = PBXFileReference; includeInIndex = 1; lastKnownFileType = text.xcconfig; name = "Pods-books_UnitTests.release.xcconfig"; path = "Pods/Target Support Files/Pods-books_UnitTests/Pods-books_UnitTests.release.xcconfig"; sourceTree = "<group>"; };
		BCE0CE831B8E4C2F1ABC627E /* Pods-books.release.xcconfig */ = {isa = PBXFileReference; includeInIndex = 1; lastKnownFileType = text.xcconfig; name = "Pods-books.release.xcconfig"; path = "Pods/Target Support Files/Pods-books/Pods-books.release.xcconfig"; sourceTree = "<group>"; };
		CA790257D577813E154327C8 /* Pods-books_UITests.debug.xcconfig */ = {isa = PBXFileReference; includeInIndex = 1; lastKnownFileType = text.xcconfig; name = "Pods-books_UITests.debug.xcconfig"; path = "Pods/Target Support Files/Pods-books_UITests/Pods-books_UITests.debug.xcconfig"; sourceTree = "<group>"; };
		F48A37D8CCA34E30B86801E4 /* Pods-books_UITests.release.xcconfig */ = {isa = PBXFileReference; includeInIndex = 1; lastKnownFileType = text.xcconfig; name = "Pods-books_UITests.release.xcconfig"; path = "Pods/Target Support Files/Pods-books_UITests/Pods-books_UITests.release.xcconfig"; sourceTree = "<group>"; };
		FF1F137EBE03B0AF2010A72D /* Pods_books.framework */ = {isa = PBXFileReference; explicitFileType = wrapper.framework; includeInIndex = 0; path = Pods_books.framework; sourceTree = BUILT_PRODUCTS_DIR; };
/* End PBXFileReference section */

/* Begin PBXFrameworksBuildPhase section */
		4916129F1DCD20FA0086D7E5 /* Frameworks */ = {
			isa = PBXFrameworksBuildPhase;
			buildActionMask = 2147483647;
			files = (
				E1FF6CADECF836FE7A0C7174 /* Pods_books_UnitTests.framework in Frameworks */,
			);
			runOnlyForDeploymentPostprocessing = 0;
		};
		495C5D091BF1404D00E00C07 /* Frameworks */ = {
			isa = PBXFrameworksBuildPhase;
			buildActionMask = 2147483647;
			files = (
				F5FAE95DE22A904B943E8BA0 /* Pods_books.framework in Frameworks */,
			);
			runOnlyForDeploymentPostprocessing = 0;
		};
		496270061DBF83840009CC3C /* Frameworks */ = {
			isa = PBXFrameworksBuildPhase;
			buildActionMask = 2147483647;
			files = (
				7708F3CDFF22D3CFDB52BEAD /* Pods_books_UITests.framework in Frameworks */,
			);
			runOnlyForDeploymentPostprocessing = 0;
		};
/* End PBXFrameworksBuildPhase section */

/* Begin PBXGroup section */
		14655047BD58646296558121 /* Pods */ = {
			isa = PBXGroup;
			children = (
				76A2E2AAC7E93BC8BDDE2157 /* Pods-books.debug.xcconfig */,
				BCE0CE831B8E4C2F1ABC627E /* Pods-books.release.xcconfig */,
				CA790257D577813E154327C8 /* Pods-books_UITests.debug.xcconfig */,
				F48A37D8CCA34E30B86801E4 /* Pods-books_UITests.release.xcconfig */,
				3AC962F935D7BE333849CA18 /* Pods-books_UnitTests.debug.xcconfig */,
				8F0450AE46AC03B9F0A4C8A2 /* Pods-books_UnitTests.release.xcconfig */,
			);
			name = Pods;
			sourceTree = "<group>";
		};
		241740D919B869177546F852 /* Frameworks */ = {
			isa = PBXGroup;
			children = (
				49E0C8931CA4945700703A9A /* NotificationCenter.framework */,
				FF1F137EBE03B0AF2010A72D /* Pods_books.framework */,
				8992DFD9484D235BEDF65D56 /* Pods_books_UITests.framework */,
				297D92A68CB2906FDBD31ED9 /* Pods_books_UnitTests.framework */,
			);
			name = Frameworks;
			sourceTree = "<group>";
		};
		491612A31DCD20FA0086D7E5 /* books_UnitTests */ = {
			isa = PBXGroup;
			children = (
				491612A61DCD20FA0086D7E5 /* Info.plist */,
				491612A41DCD20FA0086D7E5 /* books_UnitTests.swift */,
				49851A9E1E98D7B60008E981 /* GoogleBooksFetchResult.json */,
				49851AA01E98D9E40008E981 /* GoogleBooksSearchResult.json */,
			);
			path = books_UnitTests;
			sourceTree = "<group>";
		};
		491C84301CF6287100894313 /* Edit */ = {
			isa = PBXGroup;
			children = (
				491C84341CF6519800894313 /* EditBook.swift */,
				491C842E1CF6281B00894313 /* EditReadState.swift */,
			);
			path = Edit;
			sourceTree = "<group>";
		};
		491C84311CF6305700894313 /* Common */ = {
			isa = PBXGroup;
			children = (
				49BDCC621CD2A00F00F20AAE /* BookMetadataForm.swift */,
				495C5D3E1BF1412600E00C07 /* BookTable.swift */,
				49BDCC6B1CD6120400F20AAE /* Utilities.swift */,
				491C84271CF5027800894313 /* ReadStateForm.swift */,
			);
			path = Common;
			sourceTree = "<group>";
		};
		4925007A1C0B1CFC00C149B5 /* Data */ = {
			isa = PBXGroup;
			children = (
				49812BB31CA95F0600A49EBA /* BookPredicate.swift */,
				492500771C0B1B0000C149B5 /* BooksStore.swift */,
				495879641BF7E76200000131 /* CoreDataStack.swift */,
				49D93AA41CAB16F800AE6611 /* CoreSpotlightStack.swift */,
				49160F5E1E809DFE00168FD0 /* BookImport.swift */,
				4937A1471E9E1FB900A3B0D1 /* DebugSettings.swift */,
				49D0FAAA1F2B284000101EE1 /* UserEngagement.swift */,
				49B8D8E01F499A5300D4C4EF /* UserSettings.swift */,
			);
			path = Data;
			sourceTree = "<group>";
		};
		494234911E70B00900CEEB4C /* Storyboards */ = {
			isa = PBXGroup;
			children = (
				4936B5831D2C3A2C00600562 /* AddManually.storyboard */,
				494234921E70B24400CEEB4C /* BookDetails.storyboard */,
				4968A2B11CB3E0BF00CBF3F0 /* LaunchScreen.storyboard */,
				494234891E70AFA100CEEB4C /* Main.storyboard */,
				492710551F362E7E00286352 /* Settings.storyboard */,
				4942348B1E70AFA100CEEB4C /* ScanBarcode.storyboard */,
				4942348A1E70AFA100CEEB4C /* SearchOnline.storyboard */,
				49043DB61EBF1E0B00E74370 /* SearchBooksEmptyDataset.xib */,
			);
			path = Storyboards;
			sourceTree = "<group>";
		};
		4943DB771DBD4F24004CAF30 /* Settings */ = {
			isa = PBXGroup;
			children = (
				494D96E31E759D8900299752 /* AttributionsViewController.swift */,
				4943DB781DBD5104004CAF30 /* Settings.swift */,
				49F6AC641E98F36B000B7D17 /* ImportViewController.swift */,
				49CEB8091E9D8C06003FD859 /* DebugSettingsViewController.swift */,
				492710521F35BF3100286352 /* ExportViewController.swift */,
				49B2CEF71F39A4D300C6B45D /* SortOrderViewController.swift */,
			);
			path = Settings;
			sourceTree = "<group>";
		};
		495879601BF7E6BC00000131 /* Models */ = {
			isa = PBXGroup;
			children = (
				495C5D401BF1423900E00C07 /* Book.swift */,
				495FDC2D1CF8C676006DCF2E /* Extensions.swift */,
				4973C7A21E905A04001CFABC /* Isbn13.swift */,
				49BD086F1EA2A85C00B21A01 /* Observables.swift */,
			);
			path = Models;
			sourceTree = "<group>";
		};
		495C5D031BF1404D00E00C07 = {
			isa = PBXGroup;
			children = (
				495C5D0E1BF1404D00E00C07 /* books */,
				4962700A1DBF83840009CC3C /* books_UITests */,
				491612A31DCD20FA0086D7E5 /* books_UnitTests */,
				241740D919B869177546F852 /* Frameworks */,
				14655047BD58646296558121 /* Pods */,
				495C5D0D1BF1404D00E00C07 /* Products */,
			);
			sourceTree = "<group>";
		};
		495C5D0D1BF1404D00E00C07 /* Products */ = {
			isa = PBXGroup;
			children = (
				495C5D0C1BF1404D00E00C07 /* Reading List.app */,
				496270091DBF83840009CC3C /* books_UITests.xctest */,
				491612A21DCD20FA0086D7E5 /* books_UnitTests.xctest */,
			);
			name = Products;
			sourceTree = "<group>";
		};
		495C5D0E1BF1404D00E00C07 /* books */ = {
			isa = PBXGroup;
			children = (
				495EE92B1C175C9A00EBBC6E /* ApiClients */,
				4925007A1C0B1CFC00C149B5 /* Data */,
				495879601BF7E6BC00000131 /* Models */,
				494234911E70B00900CEEB4C /* Storyboards */,
				495C5D441BF14C4B00E00C07 /* ViewControllers */,
				49F386341E869F78001F5D75 /* TestData */,
				495C5D0F1BF1404D00E00C07 /* AppDelegate.swift */,
				498CD1E41F2A8369007E98B5 /* books.xcdatamodeld */,
				49EEF6861E943691003FF31E /* Reading List.entitlements */,
				495C5D161BF1404D00E00C07 /* Assets.xcassets */,
				495C5D1B1BF1404D00E00C07 /* Info.plist */,
				49B8D8DE1F489BCD00D4C4EF /* BookMapping_6_7.xcmappingmodel */,
			);
			path = books;
			sourceTree = "<group>";
		};
		495C5D441BF14C4B00E00C07 /* ViewControllers */ = {
			isa = PBXGroup;
			children = (
				49BDCC6D1CD614E600F20AAE /* AddBook */,
				491C84311CF6305700894313 /* Common */,
				491C84301CF6287100894313 /* Edit */,
				49BDCC6E1CD6173100F20AAE /* Main */,
				4943DB771DBD4F24004CAF30 /* Settings */,
				49C5339D1DB280D80043E50E /* Utilities */,
			);
			path = ViewControllers;
			sourceTree = "<group>";
		};
		495EE92B1C175C9A00EBBC6E /* ApiClients */ = {
			isa = PBXGroup;
			children = (
				49E95D0E1DD7D9EC00C215F8 /* GoogleBooksAPI.swift */,
			);
			path = ApiClients;
			sourceTree = "<group>";
		};
		4962700A1DBF83840009CC3C /* books_UITests */ = {
			isa = PBXGroup;
			children = (
				49160F5A1E7FC59200168FD0 /* SnapshotHelper.swift */,
				4962700D1DBF83840009CC3C /* Info.plist */,
				4962700B1DBF83840009CC3C /* books_UITests.swift */,
				49160F5C1E7FC5D700168FD0 /* books_Snapshot.swift */,
				49F1EC7F1ED06F5B00C7060F /* ReadingListApplication.swift */,
			);
			path = books_UITests;
			sourceTree = "<group>";
		};
		49BDCC6D1CD614E600F20AAE /* AddBook */ = {
			isa = PBXGroup;
			children = (
				491C84321CF630B600894313 /* CreateBook.swift */,
				491C842C1CF6268900894313 /* CreateReadState.swift */,
				491F14611C02228C0052B355 /* ScanBarcode.swift */,
				49FE2ED41D6F675D00F04239 /* SearchOnline.swift */,
			);
			path = AddBook;
			sourceTree = "<group>";
		};
		49BDCC6E1CD6173100F20AAE /* Main */ = {
			isa = PBXGroup;
			children = (
				495C5D421BF14BEB00E00C07 /* BookDetails.swift */,
				4994706B1DB421A2008CB06E /* FinishedTable.swift */,
				499470691DB42067008CB06E /* ReadingTable.swift */,
				498B4D4C1CB1AB7A00C5F38B /* SplitViewController.swift */,
				499470671DB40D22008CB06E /* TabBarController.swift */,
			);
			path = Main;
			sourceTree = "<group>";
		};
		49C5339D1DB280D80043E50E /* Utilities */ = {
			isa = PBXGroup;
			children = (
				49C5339E1DB281A10043E50E /* BookPredicateBuilder.swift */,
				49097BA71CFB102B001AF1F9 /* FetchedResultsFilterer.swift */,
				494D96E11E71EDAE00299752 /* GeneralUIAction.swift */,
				493056421DB1561C0086FDAD /* TableUpdater.swift */,
				4973C79E1E901A6A001CFABC /* CommonUIElements.swift */,
			);
			path = Utilities;
			sourceTree = "<group>";
		};
		49F386341E869F78001F5D75 /* TestData */ = {
			isa = PBXGroup;
			children = (
				494D65D41EB906CB00764DC1 /* examplebooks.csv */,
				49F3863B1E86D64A001F5D75 /* example_barcode.jpg */,
			);
			name = TestData;
			sourceTree = "<group>";
		};
/* End PBXGroup section */

/* Begin PBXNativeTarget section */
		491612A11DCD20FA0086D7E5 /* books_UnitTests */ = {
			isa = PBXNativeTarget;
			buildConfigurationList = 491612A91DCD20FA0086D7E5 /* Build configuration list for PBXNativeTarget "books_UnitTests" */;
			buildPhases = (
				0959DAD542BC91D221771F82 /* [CP] Check Pods Manifest.lock */,
				4916129E1DCD20FA0086D7E5 /* Sources */,
				4916129F1DCD20FA0086D7E5 /* Frameworks */,
				491612A01DCD20FA0086D7E5 /* Resources */,
				BD708C80FC8D5C4F0BD45350 /* [CP] Embed Pods Frameworks */,
				BDE9E42C7635A43DCF7BEB86 /* [CP] Copy Pods Resources */,
			);
			buildRules = (
			);
			dependencies = (
				491612A81DCD20FA0086D7E5 /* PBXTargetDependency */,
			);
			name = books_UnitTests;
			productName = books_UnitTests;
			productReference = 491612A21DCD20FA0086D7E5 /* books_UnitTests.xctest */;
			productType = "com.apple.product-type.bundle.unit-test";
		};
		495C5D0B1BF1404D00E00C07 /* books */ = {
			isa = PBXNativeTarget;
			buildConfigurationList = 495C5D341BF1404D00E00C07 /* Build configuration list for PBXNativeTarget "books" */;
			buildPhases = (
				B2E0720CB7A9216CA8E003A9 /* [CP] Check Pods Manifest.lock */,
				495C5D081BF1404D00E00C07 /* Sources */,
				495C5D091BF1404D00E00C07 /* Frameworks */,
				495C5D0A1BF1404D00E00C07 /* Resources */,
				0D8E30982D54AB308B0C0608 /* [CP] Embed Pods Frameworks */,
				F60DDB1727D6F85A9BA8603E /* [CP] Copy Pods Resources */,
				4937A1491EA0323200A3B0D1 /* ShellScript */,
			);
			buildRules = (
			);
			dependencies = (
			);
			name = books;
			productName = books;
			productReference = 495C5D0C1BF1404D00E00C07 /* Reading List.app */;
			productType = "com.apple.product-type.application";
		};
		496270081DBF83840009CC3C /* books_UITests */ = {
			isa = PBXNativeTarget;
			buildConfigurationList = 496270121DBF83840009CC3C /* Build configuration list for PBXNativeTarget "books_UITests" */;
			buildPhases = (
				5DBB0D8ED8F93BE2573E2B21 /* [CP] Check Pods Manifest.lock */,
				496270051DBF83840009CC3C /* Sources */,
				496270061DBF83840009CC3C /* Frameworks */,
				496270071DBF83840009CC3C /* Resources */,
				39AA0FE1214436137B99BF81 /* [CP] Embed Pods Frameworks */,
				2E9DEC1BEF352F1D1DDD2DD6 /* [CP] Copy Pods Resources */,
			);
			buildRules = (
			);
			dependencies = (
				4962700F1DBF83840009CC3C /* PBXTargetDependency */,
			);
			name = books_UITests;
			productName = books_UITests;
			productReference = 496270091DBF83840009CC3C /* books_UITests.xctest */;
			productType = "com.apple.product-type.bundle.ui-testing";
		};
/* End PBXNativeTarget section */

/* Begin PBXProject section */
		495C5D041BF1404D00E00C07 /* Project object */ = {
			isa = PBXProject;
			attributes = {
				LastSwiftUpdateCheck = 0810;
				LastUpgradeCheck = 0810;
				ORGANIZATIONNAME = "Andrew Bennet";
				TargetAttributes = {
					491612A11DCD20FA0086D7E5 = {
						CreatedOnToolsVersion = 8.1;
						DevelopmentTeam = YPDEV2E775;
						ProvisioningStyle = Automatic;
						TestTargetID = 495C5D0B1BF1404D00E00C07;
					};
					495C5D0B1BF1404D00E00C07 = {
						CreatedOnToolsVersion = 7.1;
						DevelopmentTeam = YPDEV2E775;
						LastSwiftMigration = 0800;
						ProvisioningStyle = Automatic;
						SystemCapabilities = {
							com.apple.iCloud = {
								enabled = 1;
							};
						};
					};
					496270081DBF83840009CC3C = {
						CreatedOnToolsVersion = 8.0;
						DevelopmentTeam = YPDEV2E775;
						ProvisioningStyle = Automatic;
						TestTargetID = 495C5D0B1BF1404D00E00C07;
					};
				};
			};
			buildConfigurationList = 495C5D071BF1404D00E00C07 /* Build configuration list for PBXProject "books" */;
			compatibilityVersion = "Xcode 3.2";
			developmentRegion = English;
			hasScannedForEncodings = 0;
			knownRegions = (
				en,
				Base,
			);
			mainGroup = 495C5D031BF1404D00E00C07;
			productRefGroup = 495C5D0D1BF1404D00E00C07 /* Products */;
			projectDirPath = "";
			projectRoot = "";
			targets = (
				495C5D0B1BF1404D00E00C07 /* books */,
				496270081DBF83840009CC3C /* books_UITests */,
				491612A11DCD20FA0086D7E5 /* books_UnitTests */,
			);
		};
/* End PBXProject section */

/* Begin PBXResourcesBuildPhase section */
		491612A01DCD20FA0086D7E5 /* Resources */ = {
			isa = PBXResourcesBuildPhase;
			buildActionMask = 2147483647;
			files = (
				49851AA11E98D9E40008E981 /* GoogleBooksSearchResult.json in Resources */,
				49851A9F1E98D7B60008E981 /* GoogleBooksFetchResult.json in Resources */,
			);
			runOnlyForDeploymentPostprocessing = 0;
		};
		495C5D0A1BF1404D00E00C07 /* Resources */ = {
			isa = PBXResourcesBuildPhase;
			buildActionMask = 2147483647;
			files = (
				492710561F362E7E00286352 /* Settings.storyboard in Resources */,
				495C5D171BF1404D00E00C07 /* Assets.xcassets in Resources */,
				4942348E1E70AFA100CEEB4C /* SearchOnline.storyboard in Resources */,
				4942348F1E70AFA100CEEB4C /* ScanBarcode.storyboard in Resources */,
				494234931E70B24400CEEB4C /* BookDetails.storyboard in Resources */,
				4942348D1E70AFA100CEEB4C /* Main.storyboard in Resources */,
				49F3863C1E86D64A001F5D75 /* example_barcode.jpg in Resources */,
				494D65D51EB906CB00764DC1 /* examplebooks.csv in Resources */,
				4936B5841D2C3A2C00600562 /* AddManually.storyboard in Resources */,
				49043DB71EBF1E0B00E74370 /* SearchBooksEmptyDataset.xib in Resources */,
				4968A2B21CB3E0BF00CBF3F0 /* LaunchScreen.storyboard in Resources */,
			);
			runOnlyForDeploymentPostprocessing = 0;
		};
		496270071DBF83840009CC3C /* Resources */ = {
			isa = PBXResourcesBuildPhase;
			buildActionMask = 2147483647;
			files = (
			);
			runOnlyForDeploymentPostprocessing = 0;
		};
/* End PBXResourcesBuildPhase section */

/* Begin PBXShellScriptBuildPhase section */
		0959DAD542BC91D221771F82 /* [CP] Check Pods Manifest.lock */ = {
			isa = PBXShellScriptBuildPhase;
			buildActionMask = 2147483647;
			files = (
			);
			inputPaths = (
			);
			name = "[CP] Check Pods Manifest.lock";
			outputPaths = (
			);
			runOnlyForDeploymentPostprocessing = 0;
			shellPath = /bin/sh;
			shellScript = "diff \"${PODS_PODFILE_DIR_PATH}/Podfile.lock\" \"${PODS_ROOT}/Manifest.lock\" > /dev/null\nif [ $? != 0 ] ; then\n    # print error to STDERR\n    echo \"error: The sandbox is not in sync with the Podfile.lock. Run 'pod install' or update your CocoaPods installation.\" >&2\n    exit 1\nfi\n";
			showEnvVarsInLog = 0;
		};
		0D8E30982D54AB308B0C0608 /* [CP] Embed Pods Frameworks */ = {
			isa = PBXShellScriptBuildPhase;
			buildActionMask = 2147483647;
			files = (
			);
			inputPaths = (
			);
			name = "[CP] Embed Pods Frameworks";
			outputPaths = (
			);
			runOnlyForDeploymentPostprocessing = 0;
			shellPath = /bin/sh;
			shellScript = "\"${SRCROOT}/Pods/Target Support Files/Pods-books/Pods-books-frameworks.sh\"\n";
			showEnvVarsInLog = 0;
		};
		2E9DEC1BEF352F1D1DDD2DD6 /* [CP] Copy Pods Resources */ = {
			isa = PBXShellScriptBuildPhase;
			buildActionMask = 2147483647;
			files = (
			);
			inputPaths = (
			);
			name = "[CP] Copy Pods Resources";
			outputPaths = (
			);
			runOnlyForDeploymentPostprocessing = 0;
			shellPath = /bin/sh;
			shellScript = "\"${SRCROOT}/Pods/Target Support Files/Pods-books_UITests/Pods-books_UITests-resources.sh\"\n";
			showEnvVarsInLog = 0;
		};
		39AA0FE1214436137B99BF81 /* [CP] Embed Pods Frameworks */ = {
			isa = PBXShellScriptBuildPhase;
			buildActionMask = 2147483647;
			files = (
			);
			inputPaths = (
			);
			name = "[CP] Embed Pods Frameworks";
			outputPaths = (
			);
			runOnlyForDeploymentPostprocessing = 0;
			shellPath = /bin/sh;
			shellScript = "\"${SRCROOT}/Pods/Target Support Files/Pods-books_UITests/Pods-books_UITests-frameworks.sh\"\n";
			showEnvVarsInLog = 0;
		};
		4937A1491EA0323200A3B0D1 /* ShellScript */ = {
			isa = PBXShellScriptBuildPhase;
			buildActionMask = 2147483647;
			files = (
			);
			inputPaths = (
			);
			outputPaths = (
			);
			runOnlyForDeploymentPostprocessing = 0;
			shellPath = /bin/sh;
			shellScript = "\"${PODS_ROOT}/Fabric/run\" 79c3e18382aa560c2928a7c7b0371646f7828880 07b39f6a9f0f00382671716df2f61d6977e85c1119a676a593530ae35684fb3a";
		};
		5DBB0D8ED8F93BE2573E2B21 /* [CP] Check Pods Manifest.lock */ = {
			isa = PBXShellScriptBuildPhase;
			buildActionMask = 2147483647;
			files = (
			);
			inputPaths = (
			);
			name = "[CP] Check Pods Manifest.lock";
			outputPaths = (
			);
			runOnlyForDeploymentPostprocessing = 0;
			shellPath = /bin/sh;
			shellScript = "diff \"${PODS_PODFILE_DIR_PATH}/Podfile.lock\" \"${PODS_ROOT}/Manifest.lock\" > /dev/null\nif [ $? != 0 ] ; then\n    # print error to STDERR\n    echo \"error: The sandbox is not in sync with the Podfile.lock. Run 'pod install' or update your CocoaPods installation.\" >&2\n    exit 1\nfi\n";
			showEnvVarsInLog = 0;
		};
		B2E0720CB7A9216CA8E003A9 /* [CP] Check Pods Manifest.lock */ = {
			isa = PBXShellScriptBuildPhase;
			buildActionMask = 2147483647;
			files = (
			);
			inputPaths = (
			);
			name = "[CP] Check Pods Manifest.lock";
			outputPaths = (
			);
			runOnlyForDeploymentPostprocessing = 0;
			shellPath = /bin/sh;
			shellScript = "diff \"${PODS_PODFILE_DIR_PATH}/Podfile.lock\" \"${PODS_ROOT}/Manifest.lock\" > /dev/null\nif [ $? != 0 ] ; then\n    # print error to STDERR\n    echo \"error: The sandbox is not in sync with the Podfile.lock. Run 'pod install' or update your CocoaPods installation.\" >&2\n    exit 1\nfi\n";
			showEnvVarsInLog = 0;
		};
		BD708C80FC8D5C4F0BD45350 /* [CP] Embed Pods Frameworks */ = {
			isa = PBXShellScriptBuildPhase;
			buildActionMask = 2147483647;
			files = (
			);
			inputPaths = (
			);
			name = "[CP] Embed Pods Frameworks";
			outputPaths = (
			);
			runOnlyForDeploymentPostprocessing = 0;
			shellPath = /bin/sh;
			shellScript = "\"${SRCROOT}/Pods/Target Support Files/Pods-books_UnitTests/Pods-books_UnitTests-frameworks.sh\"\n";
			showEnvVarsInLog = 0;
		};
		BDE9E42C7635A43DCF7BEB86 /* [CP] Copy Pods Resources */ = {
			isa = PBXShellScriptBuildPhase;
			buildActionMask = 2147483647;
			files = (
			);
			inputPaths = (
			);
			name = "[CP] Copy Pods Resources";
			outputPaths = (
			);
			runOnlyForDeploymentPostprocessing = 0;
			shellPath = /bin/sh;
			shellScript = "\"${SRCROOT}/Pods/Target Support Files/Pods-books_UnitTests/Pods-books_UnitTests-resources.sh\"\n";
			showEnvVarsInLog = 0;
		};
		F60DDB1727D6F85A9BA8603E /* [CP] Copy Pods Resources */ = {
			isa = PBXShellScriptBuildPhase;
			buildActionMask = 2147483647;
			files = (
			);
			inputPaths = (
			);
			name = "[CP] Copy Pods Resources";
			outputPaths = (
			);
			runOnlyForDeploymentPostprocessing = 0;
			shellPath = /bin/sh;
			shellScript = "\"${SRCROOT}/Pods/Target Support Files/Pods-books/Pods-books-resources.sh\"\n";
			showEnvVarsInLog = 0;
		};
/* End PBXShellScriptBuildPhase section */

/* Begin PBXSourcesBuildPhase section */
		4916129E1DCD20FA0086D7E5 /* Sources */ = {
			isa = PBXSourcesBuildPhase;
			buildActionMask = 2147483647;
			files = (
				491612A51DCD20FA0086D7E5 /* books_UnitTests.swift in Sources */,
			);
			runOnlyForDeploymentPostprocessing = 0;
		};
		495C5D081BF1404D00E00C07 /* Sources */ = {
			isa = PBXSourcesBuildPhase;
			buildActionMask = 2147483647;
			files = (
				49BD08701EA2A85C00B21A01 /* Observables.swift in Sources */,
				4973C79F1E901A6A001CFABC /* CommonUIElements.swift in Sources */,
				494D96E41E759D8900299752 /* AttributionsViewController.swift in Sources */,
				4994706C1DB421A2008CB06E /* FinishedTable.swift in Sources */,
				491C84351CF6519800894313 /* EditBook.swift in Sources */,
				49C5339F1DB281A10043E50E /* BookPredicateBuilder.swift in Sources */,
				491C84281CF5027800894313 /* ReadStateForm.swift in Sources */,
				495FDC2E1CF8C676006DCF2E /* Extensions.swift in Sources */,
				49812BB41CA95F0600A49EBA /* BookPredicate.swift in Sources */,
				495C5D3F1BF1412600E00C07 /* BookTable.swift in Sources */,
				4943DB791DBD5104004CAF30 /* Settings.swift in Sources */,
				49B2CEF81F39A4D300C6B45D /* SortOrderViewController.swift in Sources */,
				491C842F1CF6281B00894313 /* EditReadState.swift in Sources */,
				49B8D8E11F499A5300D4C4EF /* UserSettings.swift in Sources */,
				495C5D101BF1404D00E00C07 /* AppDelegate.swift in Sources */,
				492710531F35BF3100286352 /* ExportViewController.swift in Sources */,
				491C84331CF630B600894313 /* CreateBook.swift in Sources */,
				49160F5F1E809DFE00168FD0 /* BookImport.swift in Sources */,
				49BDCC631CD2A00F00F20AAE /* BookMetadataForm.swift in Sources */,
				495C5D431BF14BEB00E00C07 /* BookDetails.swift in Sources */,
				498CD1E61F2A8369007E98B5 /* books.xcdatamodeld in Sources */,
				491C842D1CF6268900894313 /* CreateReadState.swift in Sources */,
				492500781C0B1B0000C149B5 /* BooksStore.swift in Sources */,
				49E95D0F1DD7D9EC00C215F8 /* GoogleBooksAPI.swift in Sources */,
				49D0FAAB1F2B284000101EE1 /* UserEngagement.swift in Sources */,
				493056431DB1561C0086FDAD /* TableUpdater.swift in Sources */,
				49F6AC651E98F36B000B7D17 /* ImportViewController.swift in Sources */,
				495879651BF7E76200000131 /* CoreDataStack.swift in Sources */,
				499470681DB40D22008CB06E /* TabBarController.swift in Sources */,
				4973C7A31E905A04001CFABC /* Isbn13.swift in Sources */,
				49097BA81CFB102B001AF1F9 /* FetchedResultsFilterer.swift in Sources */,
				495C5D411BF1423900E00C07 /* Book.swift in Sources */,
				49D93AA51CAB16F800AE6611 /* CoreSpotlightStack.swift in Sources */,
				4994706A1DB42067008CB06E /* ReadingTable.swift in Sources */,
				49FE2ED51D6F675D00F04239 /* SearchOnline.swift in Sources */,
				4937A1481E9E1FB900A3B0D1 /* DebugSettings.swift in Sources */,
				494D96E21E71EDAE00299752 /* GeneralUIAction.swift in Sources */,
				498B4D4D1CB1AB7A00C5F38B /* SplitViewController.swift in Sources */,
				491F14621C02228C0052B355 /* ScanBarcode.swift in Sources */,
				49B8D8DF1F489BCD00D4C4EF /* BookMapping_6_7.xcmappingmodel in Sources */,
				49CEB80A1E9D8C06003FD859 /* DebugSettingsViewController.swift in Sources */,
				49BDCC6C1CD6120400F20AAE /* Utilities.swift in Sources */,
			);
			runOnlyForDeploymentPostprocessing = 0;
		};
		496270051DBF83840009CC3C /* Sources */ = {
			isa = PBXSourcesBuildPhase;
			buildActionMask = 2147483647;
			files = (
				49F1EC801ED06F5B00C7060F /* ReadingListApplication.swift in Sources */,
				4962700C1DBF83840009CC3C /* books_UITests.swift in Sources */,
				49160F5D1E7FC5D700168FD0 /* books_Snapshot.swift in Sources */,
				494D65D31EB71BC400764DC1 /* DebugSettings.swift in Sources */,
				49160F5B1E7FC59200168FD0 /* SnapshotHelper.swift in Sources */,
			);
			runOnlyForDeploymentPostprocessing = 0;
		};
/* End PBXSourcesBuildPhase section */

/* Begin PBXTargetDependency section */
		491612A81DCD20FA0086D7E5 /* PBXTargetDependency */ = {
			isa = PBXTargetDependency;
			target = 495C5D0B1BF1404D00E00C07 /* books */;
			targetProxy = 491612A71DCD20FA0086D7E5 /* PBXContainerItemProxy */;
		};
		4962700F1DBF83840009CC3C /* PBXTargetDependency */ = {
			isa = PBXTargetDependency;
			target = 495C5D0B1BF1404D00E00C07 /* books */;
			targetProxy = 4962700E1DBF83840009CC3C /* PBXContainerItemProxy */;
		};
/* End PBXTargetDependency section */

/* Begin XCBuildConfiguration section */
		491612AA1DCD20FA0086D7E5 /* Debug */ = {
			isa = XCBuildConfiguration;
			baseConfigurationReference = 3AC962F935D7BE333849CA18 /* Pods-books_UnitTests.debug.xcconfig */;
			buildSettings = {
				BUNDLE_LOADER = "$(TEST_HOST)";
				CLANG_ANALYZER_NONNULL = YES;
				CLANG_WARN_DOCUMENTATION_COMMENTS = YES;
				CLANG_WARN_SUSPICIOUS_MOVES = YES;
				DEVELOPMENT_TEAM = YPDEV2E775;
				INFOPLIST_FILE = books_UnitTests/Info.plist;
				IPHONEOS_DEPLOYMENT_TARGET = 10.1;
				LD_RUNPATH_SEARCH_PATHS = "$(inherited) @executable_path/Frameworks @loader_path/Frameworks";
				PRODUCT_BUNDLE_IDENTIFIER = "com.andrewbennet.books-UnitTests";
				PRODUCT_NAME = "$(TARGET_NAME)";
				SWIFT_ACTIVE_COMPILATION_CONDITIONS = DEBUG;
				SWIFT_VERSION = 3.0;
				TEST_HOST = "$(BUILT_PRODUCTS_DIR)/Reading List.app/Reading List";
			};
			name = Debug;
		};
		491612AB1DCD20FA0086D7E5 /* Release */ = {
			isa = XCBuildConfiguration;
			baseConfigurationReference = 8F0450AE46AC03B9F0A4C8A2 /* Pods-books_UnitTests.release.xcconfig */;
			buildSettings = {
				BUNDLE_LOADER = "$(TEST_HOST)";
				CLANG_ANALYZER_NONNULL = YES;
				CLANG_WARN_DOCUMENTATION_COMMENTS = YES;
				CLANG_WARN_SUSPICIOUS_MOVES = YES;
				DEVELOPMENT_TEAM = YPDEV2E775;
				INFOPLIST_FILE = books_UnitTests/Info.plist;
				IPHONEOS_DEPLOYMENT_TARGET = 10.1;
				LD_RUNPATH_SEARCH_PATHS = "$(inherited) @executable_path/Frameworks @loader_path/Frameworks";
				PRODUCT_BUNDLE_IDENTIFIER = "com.andrewbennet.books-UnitTests";
				PRODUCT_NAME = "$(TARGET_NAME)";
				SWIFT_VERSION = 3.0;
				TEST_HOST = "$(BUILT_PRODUCTS_DIR)/Reading List.app/Reading List";
			};
			name = Release;
		};
		495C5D321BF1404D00E00C07 /* Debug */ = {
			isa = XCBuildConfiguration;
			buildSettings = {
				ALWAYS_SEARCH_USER_PATHS = NO;
				CLANG_CXX_LANGUAGE_STANDARD = "gnu++0x";
				CLANG_CXX_LIBRARY = "libc++";
				CLANG_ENABLE_MODULES = YES;
				CLANG_ENABLE_OBJC_ARC = YES;
				CLANG_WARN_BOOL_CONVERSION = YES;
				CLANG_WARN_CONSTANT_CONVERSION = YES;
				CLANG_WARN_DIRECT_OBJC_ISA_USAGE = YES_ERROR;
				CLANG_WARN_EMPTY_BODY = YES;
				CLANG_WARN_ENUM_CONVERSION = YES;
				CLANG_WARN_INFINITE_RECURSION = YES;
				CLANG_WARN_INT_CONVERSION = YES;
				CLANG_WARN_OBJC_ROOT_CLASS = YES_ERROR;
				CLANG_WARN_SUSPICIOUS_MOVE = YES;
				CLANG_WARN_UNREACHABLE_CODE = YES;
				CLANG_WARN__DUPLICATE_METHOD_MATCH = YES;
				"CODE_SIGN_IDENTITY[sdk=iphoneos*]" = "iPhone Developer";
				COPY_PHASE_STRIP = NO;
				DEBUG_INFORMATION_FORMAT = dwarf;
				ENABLE_STRICT_OBJC_MSGSEND = YES;
				ENABLE_TESTABILITY = YES;
				GCC_C_LANGUAGE_STANDARD = gnu99;
				GCC_DYNAMIC_NO_PIC = NO;
				GCC_NO_COMMON_BLOCKS = YES;
				GCC_OPTIMIZATION_LEVEL = 0;
				GCC_PREPROCESSOR_DEFINITIONS = (
					"DEBUG=1",
					"$(inherited)",
				);
				GCC_WARN_64_TO_32_BIT_CONVERSION = YES;
				GCC_WARN_ABOUT_RETURN_TYPE = YES_ERROR;
				GCC_WARN_UNDECLARED_SELECTOR = YES;
				GCC_WARN_UNINITIALIZED_AUTOS = YES_AGGRESSIVE;
				GCC_WARN_UNUSED_FUNCTION = YES;
				GCC_WARN_UNUSED_VARIABLE = YES;
				IPHONEOS_DEPLOYMENT_TARGET = 9.0;
				MTL_ENABLE_DEBUG_INFO = YES;
				ONLY_ACTIVE_ARCH = YES;
				SDKROOT = iphoneos;
				SWIFT_OPTIMIZATION_LEVEL = "-Onone";
			};
			name = Debug;
		};
		495C5D331BF1404D00E00C07 /* Release */ = {
			isa = XCBuildConfiguration;
			buildSettings = {
				ALWAYS_SEARCH_USER_PATHS = NO;
				CLANG_CXX_LANGUAGE_STANDARD = "gnu++0x";
				CLANG_CXX_LIBRARY = "libc++";
				CLANG_ENABLE_MODULES = YES;
				CLANG_ENABLE_OBJC_ARC = YES;
				CLANG_WARN_BOOL_CONVERSION = YES;
				CLANG_WARN_CONSTANT_CONVERSION = YES;
				CLANG_WARN_DIRECT_OBJC_ISA_USAGE = YES_ERROR;
				CLANG_WARN_EMPTY_BODY = YES;
				CLANG_WARN_ENUM_CONVERSION = YES;
				CLANG_WARN_INFINITE_RECURSION = YES;
				CLANG_WARN_INT_CONVERSION = YES;
				CLANG_WARN_OBJC_ROOT_CLASS = YES_ERROR;
				CLANG_WARN_SUSPICIOUS_MOVE = YES;
				CLANG_WARN_UNREACHABLE_CODE = YES;
				CLANG_WARN__DUPLICATE_METHOD_MATCH = YES;
				"CODE_SIGN_IDENTITY[sdk=iphoneos*]" = "iPhone Developer";
				COPY_PHASE_STRIP = NO;
				DEBUG_INFORMATION_FORMAT = "dwarf-with-dsym";
				ENABLE_NS_ASSERTIONS = NO;
				ENABLE_STRICT_OBJC_MSGSEND = YES;
				GCC_C_LANGUAGE_STANDARD = gnu99;
				GCC_NO_COMMON_BLOCKS = YES;
				GCC_WARN_64_TO_32_BIT_CONVERSION = YES;
				GCC_WARN_ABOUT_RETURN_TYPE = YES_ERROR;
				GCC_WARN_UNDECLARED_SELECTOR = YES;
				GCC_WARN_UNINITIALIZED_AUTOS = YES_AGGRESSIVE;
				GCC_WARN_UNUSED_FUNCTION = YES;
				GCC_WARN_UNUSED_VARIABLE = YES;
				IPHONEOS_DEPLOYMENT_TARGET = 9.0;
				MTL_ENABLE_DEBUG_INFO = NO;
				SDKROOT = iphoneos;
				SWIFT_OPTIMIZATION_LEVEL = "-Owholemodule";
				VALIDATE_PRODUCT = YES;
			};
			name = Release;
		};
		495C5D351BF1404D00E00C07 /* Debug */ = {
			isa = XCBuildConfiguration;
			baseConfigurationReference = 76A2E2AAC7E93BC8BDDE2157 /* Pods-books.debug.xcconfig */;
			buildSettings = {
				ASSETCATALOG_COMPILER_APPICON_NAME = AppIcon;
				CODE_SIGN_ENTITLEMENTS = "books/Reading List.entitlements";
				CODE_SIGN_IDENTITY = "iPhone Developer";
				"CODE_SIGN_IDENTITY[sdk=iphoneos*]" = "iPhone Developer";
				DEBUG_INFORMATION_FORMAT = "dwarf-with-dsym";
				INFOPLIST_FILE = books/Info.plist;
				IPHONEOS_DEPLOYMENT_TARGET = 9.3;
				LD_RUNPATH_SEARCH_PATHS = "$(inherited) @executable_path/Frameworks";
				OTHER_SWIFT_FLAGS = "$(inherited) \"-D\" \"COCOAPODS\" \"-D\" \"DEBUG\"";
				PRODUCT_BUNDLE_IDENTIFIER = com.andrewbennet.books;
				PRODUCT_NAME = "Reading List";
				SWIFT_VERSION = 3.0;
				TARGETED_DEVICE_FAMILY = "1,2";
			};
			name = Debug;
		};
		495C5D361BF1404D00E00C07 /* Release */ = {
			isa = XCBuildConfiguration;
			baseConfigurationReference = BCE0CE831B8E4C2F1ABC627E /* Pods-books.release.xcconfig */;
			buildSettings = {
				ASSETCATALOG_COMPILER_APPICON_NAME = AppIcon;
				CODE_SIGN_ENTITLEMENTS = "books/Reading List.entitlements";
				CODE_SIGN_IDENTITY = "iPhone Developer: Andrew Bennet (NSVAF8RDK6)";
				"CODE_SIGN_IDENTITY[sdk=iphoneos*]" = "iPhone Developer";
				INFOPLIST_FILE = books/Info.plist;
				IPHONEOS_DEPLOYMENT_TARGET = 9.3;
				LD_RUNPATH_SEARCH_PATHS = "$(inherited) @executable_path/Frameworks";
				PRODUCT_BUNDLE_IDENTIFIER = com.andrewbennet.books;
				PRODUCT_NAME = "Reading List";
				SWIFT_VERSION = 3.0;
				TARGETED_DEVICE_FAMILY = "1,2";
			};
			name = Release;
		};
		496270101DBF83840009CC3C /* Debug */ = {
			isa = XCBuildConfiguration;
			baseConfigurationReference = CA790257D577813E154327C8 /* Pods-books_UITests.debug.xcconfig */;
			buildSettings = {
				CLANG_ANALYZER_NONNULL = YES;
				CLANG_WARN_DOCUMENTATION_COMMENTS = YES;
				CLANG_WARN_SUSPICIOUS_MOVES = YES;
				DEVELOPMENT_TEAM = YPDEV2E775;
				INFOPLIST_FILE = books_UITests/Info.plist;
				IPHONEOS_DEPLOYMENT_TARGET = 10.0;
				LD_RUNPATH_SEARCH_PATHS = "$(inherited) @executable_path/Frameworks @loader_path/Frameworks";
				PRODUCT_BUNDLE_IDENTIFIER = "com.andrewbennet.books-UITests";
				PRODUCT_NAME = "$(TARGET_NAME)";
				SWIFT_ACTIVE_COMPILATION_CONDITIONS = DEBUG;
				SWIFT_VERSION = 3.0;
				TEST_TARGET_NAME = books;
			};
			name = Debug;
		};
		496270111DBF83840009CC3C /* Release */ = {
			isa = XCBuildConfiguration;
			baseConfigurationReference = F48A37D8CCA34E30B86801E4 /* Pods-books_UITests.release.xcconfig */;
			buildSettings = {
				CLANG_ANALYZER_NONNULL = YES;
				CLANG_WARN_DOCUMENTATION_COMMENTS = YES;
				CLANG_WARN_SUSPICIOUS_MOVES = YES;
				DEVELOPMENT_TEAM = YPDEV2E775;
				INFOPLIST_FILE = books_UITests/Info.plist;
				IPHONEOS_DEPLOYMENT_TARGET = 10.0;
				LD_RUNPATH_SEARCH_PATHS = "$(inherited) @executable_path/Frameworks @loader_path/Frameworks";
				PRODUCT_BUNDLE_IDENTIFIER = "com.andrewbennet.books-UITests";
				PRODUCT_NAME = "$(TARGET_NAME)";
				SWIFT_VERSION = 3.0;
				TEST_TARGET_NAME = books;
			};
			name = Release;
		};
/* End XCBuildConfiguration section */

/* Begin XCConfigurationList section */
		491612A91DCD20FA0086D7E5 /* Build configuration list for PBXNativeTarget "books_UnitTests" */ = {
			isa = XCConfigurationList;
			buildConfigurations = (
				491612AA1DCD20FA0086D7E5 /* Debug */,
				491612AB1DCD20FA0086D7E5 /* Release */,
			);
			defaultConfigurationIsVisible = 0;
			defaultConfigurationName = Release;
		};
		495C5D071BF1404D00E00C07 /* Build configuration list for PBXProject "books" */ = {
			isa = XCConfigurationList;
			buildConfigurations = (
				495C5D321BF1404D00E00C07 /* Debug */,
				495C5D331BF1404D00E00C07 /* Release */,
			);
			defaultConfigurationIsVisible = 0;
			defaultConfigurationName = Release;
		};
		495C5D341BF1404D00E00C07 /* Build configuration list for PBXNativeTarget "books" */ = {
			isa = XCConfigurationList;
			buildConfigurations = (
				495C5D351BF1404D00E00C07 /* Debug */,
				495C5D361BF1404D00E00C07 /* Release */,
			);
			defaultConfigurationIsVisible = 0;
			defaultConfigurationName = Release;
		};
		496270121DBF83840009CC3C /* Build configuration list for PBXNativeTarget "books_UITests" */ = {
			isa = XCConfigurationList;
			buildConfigurations = (
				496270101DBF83840009CC3C /* Debug */,
				496270111DBF83840009CC3C /* Release */,
			);
			defaultConfigurationIsVisible = 0;
			defaultConfigurationName = Release;
		};
/* End XCConfigurationList section */

/* Begin XCVersionGroup section */
		498CD1E41F2A8369007E98B5 /* books.xcdatamodeld */ = {
			isa = XCVersionGroup;
			children = (
				49B8D8D91F44C96E00D4C4EF /* books_7.xcdatamodel */,
				492710541F360E9D00286352 /* books_6.xcdatamodel */,
				498CD1E51F2A8369007E98B5 /* books_5.xcdatamodel */,
			);
			currentVersion = 49B8D8D91F44C96E00D4C4EF /* books_7.xcdatamodel */;
			path = books.xcdatamodeld;
			sourceTree = "<group>";
			versionGroupType = wrapper.xcdatamodel;
		};
/* End XCVersionGroup section */
	};
	rootObject = 495C5D041BF1404D00E00C07 /* Project object */;
}<|MERGE_RESOLUTION|>--- conflicted
+++ resolved
@@ -54,11 +54,8 @@
 		4994706A1DB42067008CB06E /* ReadingTable.swift in Sources */ = {isa = PBXBuildFile; fileRef = 499470691DB42067008CB06E /* ReadingTable.swift */; };
 		4994706C1DB421A2008CB06E /* FinishedTable.swift in Sources */ = {isa = PBXBuildFile; fileRef = 4994706B1DB421A2008CB06E /* FinishedTable.swift */; };
 		49B2CEF81F39A4D300C6B45D /* SortOrderViewController.swift in Sources */ = {isa = PBXBuildFile; fileRef = 49B2CEF71F39A4D300C6B45D /* SortOrderViewController.swift */; };
-<<<<<<< HEAD
 		49B8D8DF1F489BCD00D4C4EF /* BookMapping_6_7.xcmappingmodel in Sources */ = {isa = PBXBuildFile; fileRef = 49B8D8DE1F489BCD00D4C4EF /* BookMapping_6_7.xcmappingmodel */; };
-=======
 		49B8D8E11F499A5300D4C4EF /* UserSettings.swift in Sources */ = {isa = PBXBuildFile; fileRef = 49B8D8E01F499A5300D4C4EF /* UserSettings.swift */; };
->>>>>>> 37dc39c2
 		49BD08701EA2A85C00B21A01 /* Observables.swift in Sources */ = {isa = PBXBuildFile; fileRef = 49BD086F1EA2A85C00B21A01 /* Observables.swift */; };
 		49BDCC631CD2A00F00F20AAE /* BookMetadataForm.swift in Sources */ = {isa = PBXBuildFile; fileRef = 49BDCC621CD2A00F00F20AAE /* BookMetadataForm.swift */; };
 		49BDCC6C1CD6120400F20AAE /* Utilities.swift in Sources */ = {isa = PBXBuildFile; fileRef = 49BDCC6B1CD6120400F20AAE /* Utilities.swift */; };
@@ -149,12 +146,9 @@
 		499470691DB42067008CB06E /* ReadingTable.swift */ = {isa = PBXFileReference; fileEncoding = 4; lastKnownFileType = sourcecode.swift; path = ReadingTable.swift; sourceTree = "<group>"; };
 		4994706B1DB421A2008CB06E /* FinishedTable.swift */ = {isa = PBXFileReference; fileEncoding = 4; lastKnownFileType = sourcecode.swift; path = FinishedTable.swift; sourceTree = "<group>"; };
 		49B2CEF71F39A4D300C6B45D /* SortOrderViewController.swift */ = {isa = PBXFileReference; fileEncoding = 4; lastKnownFileType = sourcecode.swift; path = SortOrderViewController.swift; sourceTree = "<group>"; };
-<<<<<<< HEAD
 		49B8D8D91F44C96E00D4C4EF /* books_7.xcdatamodel */ = {isa = PBXFileReference; lastKnownFileType = wrapper.xcdatamodel; path = books_7.xcdatamodel; sourceTree = "<group>"; };
+		49B8D8E01F499A5300D4C4EF /* UserSettings.swift */ = {isa = PBXFileReference; fileEncoding = 4; lastKnownFileType = sourcecode.swift; path = UserSettings.swift; sourceTree = "<group>"; };
 		49B8D8DE1F489BCD00D4C4EF /* BookMapping_6_7.xcmappingmodel */ = {isa = PBXFileReference; lastKnownFileType = wrapper.xcmappingmodel; path = BookMapping_6_7.xcmappingmodel; sourceTree = "<group>"; };
-=======
-		49B8D8E01F499A5300D4C4EF /* UserSettings.swift */ = {isa = PBXFileReference; fileEncoding = 4; lastKnownFileType = sourcecode.swift; path = UserSettings.swift; sourceTree = "<group>"; };
->>>>>>> 37dc39c2
 		49BD086F1EA2A85C00B21A01 /* Observables.swift */ = {isa = PBXFileReference; fileEncoding = 4; lastKnownFileType = sourcecode.swift; path = Observables.swift; sourceTree = "<group>"; };
 		49BDCC621CD2A00F00F20AAE /* BookMetadataForm.swift */ = {isa = PBXFileReference; fileEncoding = 4; lastKnownFileType = sourcecode.swift; path = BookMetadataForm.swift; sourceTree = "<group>"; };
 		49BDCC6B1CD6120400F20AAE /* Utilities.swift */ = {isa = PBXFileReference; fileEncoding = 4; lastKnownFileType = sourcecode.swift; path = Utilities.swift; sourceTree = "<group>"; };
