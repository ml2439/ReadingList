--- conflicted
+++ resolved
@@ -183,11 +183,8 @@
 		1C5180AB20544427008C6EA4 /* BookMapping_10_11.xcmappingmodel */ = {isa = PBXFileReference; lastKnownFileType = wrapper.xcmappingmodel; path = BookMapping_10_11.xcmappingmodel; sourceTree = "<group>"; };
 		1C59932420F5313D00260D12 /* BookMapping_11_12.swift */ = {isa = PBXFileReference; lastKnownFileType = sourcecode.swift; path = BookMapping_11_12.swift; sourceTree = "<group>"; };
 		1C59932620F535B600260D12 /* BookMapping_11_12.xcmappingmodel */ = {isa = PBXFileReference; lastKnownFileType = wrapper.xcmappingmodel; name = BookMapping_11_12.xcmappingmodel; path = ReadingList/Models/Migrations/BookMapping_11_12.xcmappingmodel; sourceTree = SOURCE_ROOT; };
-<<<<<<< HEAD
 		1C59932A20F5496C00260D12 /* books_13.xcdatamodel */ = {isa = PBXFileReference; lastKnownFileType = wrapper.xcdatamodel; path = books_13.xcdatamodel; sourceTree = "<group>"; };
-=======
 		1C59932B20FB87CE00260D12 /* URLSessionExtensions.swift */ = {isa = PBXFileReference; lastKnownFileType = sourcecode.swift; path = URLSessionExtensions.swift; sourceTree = "<group>"; };
->>>>>>> c10866ec
 		1C5CDF2520113A3900A757A3 /* AddToList.storyboard */ = {isa = PBXFileReference; lastKnownFileType = file.storyboard; path = AddToList.storyboard; sourceTree = "<group>"; };
 		1C5CDF2820113B3300A757A3 /* AddToList.swift */ = {isa = PBXFileReference; lastKnownFileType = sourcecode.swift; path = AddToList.swift; sourceTree = "<group>"; };
 		1C6092291F922A0D0055AC5E /* Storyboards.swift */ = {isa = PBXFileReference; lastKnownFileType = sourcecode.swift; path = Storyboards.swift; sourceTree = "<group>"; };
@@ -493,11 +490,8 @@
 				1CD1D2B5202BC9C400ACA5D9 /* UIKitExtensions.swift */,
 				1C39544F2030D3CB007ACCB1 /* EurekaExtensions.swift */,
 				1C5180A72054122A008C6EA4 /* CrashlyticsExtensions.swift */,
-<<<<<<< HEAD
 				1C2E910420CD890800A611A4 /* CloudKitExtensions.swift */,
-=======
 				1C59932B20FB87CE00260D12 /* URLSessionExtensions.swift */,
->>>>>>> c10866ec
 			);
 			path = Extensions;
 			sourceTree = "<group>";
@@ -518,7 +512,6 @@
 			path = UI;
 			sourceTree = "<group>";
 		};
-<<<<<<< HEAD
 		1CD7B93920C09501001775F5 /* Sync */ = {
 			isa = PBXGroup;
 			children = (
@@ -532,18 +525,6 @@
 			path = Sync;
 			sourceTree = "<group>";
 		};
-		1CDA420420F2877500273D4D /* EurekaPickerRow */ = {
-			isa = PBXGroup;
-			children = (
-				1CDA421320F2913200273D4D /* PickerCell.swift */,
-				1CDA421520F2917600273D4D /* PickerInlineCell.swift */,
-			);
-			name = EurekaPickerRow;
-			path = Foundation/EurekaPickerRow;
-			sourceTree = SOURCE_ROOT;
-		};
-=======
->>>>>>> c10866ec
 		241740D919B869177546F852 /* Frameworks */ = {
 			isa = PBXGroup;
 			children = (
@@ -942,12 +923,9 @@
 				"${BUILT_PRODUCTS_DIR}/Eureka/Eureka.framework",
 				"${BUILT_PRODUCTS_DIR}/GoogleToolboxForMac/GoogleToolboxForMac.framework",
 				"${BUILT_PRODUCTS_DIR}/ImageRow/ImageRow.framework",
-<<<<<<< HEAD
-				"${BUILT_PRODUCTS_DIR}/ReachabilitySwift/Reachability.framework",
-=======
 				"${BUILT_PRODUCTS_DIR}/PromisesObjC/FBLPromises.framework",
 				"${BUILT_PRODUCTS_DIR}/PromisesSwift/Promises.framework",
->>>>>>> c10866ec
+				"${BUILT_PRODUCTS_DIR}/ReachabilitySwift/Reachability.framework",
 				"${BUILT_PRODUCTS_DIR}/SVProgressHUD/SVProgressHUD.framework",
 				"${BUILT_PRODUCTS_DIR}/SimulatorStatusMagic/SimulatorStatusMagic.framework",
 				"${BUILT_PRODUCTS_DIR}/SwiftyJSON/SwiftyJSON.framework",
@@ -961,12 +939,9 @@
 				"${TARGET_BUILD_DIR}/${FRAMEWORKS_FOLDER_PATH}/Eureka.framework",
 				"${TARGET_BUILD_DIR}/${FRAMEWORKS_FOLDER_PATH}/GoogleToolboxForMac.framework",
 				"${TARGET_BUILD_DIR}/${FRAMEWORKS_FOLDER_PATH}/ImageRow.framework",
-<<<<<<< HEAD
-				"${TARGET_BUILD_DIR}/${FRAMEWORKS_FOLDER_PATH}/Reachability.framework",
-=======
 				"${TARGET_BUILD_DIR}/${FRAMEWORKS_FOLDER_PATH}/FBLPromises.framework",
 				"${TARGET_BUILD_DIR}/${FRAMEWORKS_FOLDER_PATH}/Promises.framework",
->>>>>>> c10866ec
+				"${TARGET_BUILD_DIR}/${FRAMEWORKS_FOLDER_PATH}/Reachability.framework",
 				"${TARGET_BUILD_DIR}/${FRAMEWORKS_FOLDER_PATH}/SVProgressHUD.framework",
 				"${TARGET_BUILD_DIR}/${FRAMEWORKS_FOLDER_PATH}/SimulatorStatusMagic.framework",
 				"${TARGET_BUILD_DIR}/${FRAMEWORKS_FOLDER_PATH}/SwiftyJSON.framework",
@@ -1037,12 +1012,9 @@
 				"${BUILT_PRODUCTS_DIR}/Eureka/Eureka.framework",
 				"${BUILT_PRODUCTS_DIR}/GoogleToolboxForMac/GoogleToolboxForMac.framework",
 				"${BUILT_PRODUCTS_DIR}/ImageRow/ImageRow.framework",
-<<<<<<< HEAD
-				"${BUILT_PRODUCTS_DIR}/ReachabilitySwift/Reachability.framework",
-=======
 				"${BUILT_PRODUCTS_DIR}/PromisesObjC/FBLPromises.framework",
 				"${BUILT_PRODUCTS_DIR}/PromisesSwift/Promises.framework",
->>>>>>> c10866ec
+				"${BUILT_PRODUCTS_DIR}/ReachabilitySwift/Reachability.framework",
 				"${BUILT_PRODUCTS_DIR}/SVProgressHUD/SVProgressHUD.framework",
 				"${BUILT_PRODUCTS_DIR}/SimulatorStatusMagic/SimulatorStatusMagic.framework",
 				"${BUILT_PRODUCTS_DIR}/SwiftyJSON/SwiftyJSON.framework",
@@ -1056,12 +1028,9 @@
 				"${TARGET_BUILD_DIR}/${FRAMEWORKS_FOLDER_PATH}/Eureka.framework",
 				"${TARGET_BUILD_DIR}/${FRAMEWORKS_FOLDER_PATH}/GoogleToolboxForMac.framework",
 				"${TARGET_BUILD_DIR}/${FRAMEWORKS_FOLDER_PATH}/ImageRow.framework",
-<<<<<<< HEAD
-				"${TARGET_BUILD_DIR}/${FRAMEWORKS_FOLDER_PATH}/Reachability.framework",
-=======
 				"${TARGET_BUILD_DIR}/${FRAMEWORKS_FOLDER_PATH}/FBLPromises.framework",
 				"${TARGET_BUILD_DIR}/${FRAMEWORKS_FOLDER_PATH}/Promises.framework",
->>>>>>> c10866ec
+				"${TARGET_BUILD_DIR}/${FRAMEWORKS_FOLDER_PATH}/Reachability.framework",
 				"${TARGET_BUILD_DIR}/${FRAMEWORKS_FOLDER_PATH}/SVProgressHUD.framework",
 				"${TARGET_BUILD_DIR}/${FRAMEWORKS_FOLDER_PATH}/SimulatorStatusMagic.framework",
 				"${TARGET_BUILD_DIR}/${FRAMEWORKS_FOLDER_PATH}/SwiftyJSON.framework",
@@ -1121,12 +1090,9 @@
 				"${BUILT_PRODUCTS_DIR}/Eureka/Eureka.framework",
 				"${BUILT_PRODUCTS_DIR}/GoogleToolboxForMac/GoogleToolboxForMac.framework",
 				"${BUILT_PRODUCTS_DIR}/ImageRow/ImageRow.framework",
-<<<<<<< HEAD
-				"${BUILT_PRODUCTS_DIR}/ReachabilitySwift/Reachability.framework",
-=======
 				"${BUILT_PRODUCTS_DIR}/PromisesObjC/FBLPromises.framework",
 				"${BUILT_PRODUCTS_DIR}/PromisesSwift/Promises.framework",
->>>>>>> c10866ec
+				"${BUILT_PRODUCTS_DIR}/ReachabilitySwift/Reachability.framework",
 				"${BUILT_PRODUCTS_DIR}/SVProgressHUD/SVProgressHUD.framework",
 				"${BUILT_PRODUCTS_DIR}/SimulatorStatusMagic/SimulatorStatusMagic.framework",
 				"${BUILT_PRODUCTS_DIR}/SwiftyJSON/SwiftyJSON.framework",
@@ -1140,12 +1106,9 @@
 				"${TARGET_BUILD_DIR}/${FRAMEWORKS_FOLDER_PATH}/Eureka.framework",
 				"${TARGET_BUILD_DIR}/${FRAMEWORKS_FOLDER_PATH}/GoogleToolboxForMac.framework",
 				"${TARGET_BUILD_DIR}/${FRAMEWORKS_FOLDER_PATH}/ImageRow.framework",
-<<<<<<< HEAD
-				"${TARGET_BUILD_DIR}/${FRAMEWORKS_FOLDER_PATH}/Reachability.framework",
-=======
 				"${TARGET_BUILD_DIR}/${FRAMEWORKS_FOLDER_PATH}/FBLPromises.framework",
 				"${TARGET_BUILD_DIR}/${FRAMEWORKS_FOLDER_PATH}/Promises.framework",
->>>>>>> c10866ec
+				"${TARGET_BUILD_DIR}/${FRAMEWORKS_FOLDER_PATH}/Reachability.framework",
 				"${TARGET_BUILD_DIR}/${FRAMEWORKS_FOLDER_PATH}/SVProgressHUD.framework",
 				"${TARGET_BUILD_DIR}/${FRAMEWORKS_FOLDER_PATH}/SimulatorStatusMagic.framework",
 				"${TARGET_BUILD_DIR}/${FRAMEWORKS_FOLDER_PATH}/SwiftyJSON.framework",
@@ -1211,7 +1174,6 @@
 				1C032F2320C29FED00CDBEF8 /* BookChangeProcessor.swift in Sources */,
 				1C39544E2030A4F0007ACCB1 /* EditBookMetadata.swift in Sources */,
 				1C64AB222041E7E40089CD57 /* BookMapping_8_9.swift in Sources */,
-				1C2E910D20D059F500A611A4 /* (null) in Sources */,
 				1C352D9020C34D97007C89F7 /* BookCloudKitRemote.swift in Sources */,
 				1C5180AC20544427008C6EA4 /* BookMapping_10_11.xcmappingmodel in Sources */,
 				1C5CDF2920113B3300A757A3 /* AddToList.swift in Sources */,
