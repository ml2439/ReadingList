Google Books ID,Started Reading,Finished Reading,Title,Author,Page Count,Publication Date,Description,Cover URL
#
# READING
#
MlaEAgAAQBAJ, 2017-04-14,, The Moon Is A Harsh Mistress,,,,,https://images.gr-assets.com/books/1418677284l/3242353.jpg
#
# TO READ
#
r119-dYq0mwC,,, A Wrinkle In Time,,,,,
w25sx0G6nRsC,,, Cat's Cradle,,,,,
vi2KCwAAQBAJ,,, Neuromancer,,,,,
t2vfDQAAQBAJ,,, It Can't Happen Here,,,,,
T_WlBgAAQBAJ,,, The Three Body Problem,,,,,
#
# FINISHED
#
<<<<<<< HEAD
m5vIVN7LjtgC, 2015-11-03, 2015-11-19, Down and Out in Paris and London,,,,
RwqcCwAAQBAJ, 2016-07-14, 2016-07-31, Coming Up For Air,,,,
y3CyRurE7P4C, 2016-12-27, 2017-01-17, Fahrenheit 451,,,,
0oNp8FTIhlcC, 2017-01-17, 2017-02-11, Keep the Aspidistra Flying,,,,
E2Pk5mjf9A0C, 2017-04-01, 2017-04-04, The Noise of Time,,,,
cKWfCgAAQBAJ, 2017-02-11, 2017-02-14, Nineteen Eighty Four,,,,
ISQcDAAAQBAJ, 2017-02-17, 2017-04-09, The Sellout,,,,
,2016-10-01, 2016-10-14, Your First Swift App, Ash Furrow, 150,"Want to write an iPhone app? Excited about experimenting with Swift? Both, but don't know where to start? Start here! I'll take you through everything from creating your first Xcode project to submitting to the App Store.", https://s3.amazonaws.com/titlepages.leanpub.com/yourfirstswiftapp/hero?1455119428
=======
m5vIVN7LjtgC, 2015-11-03, 2015-11-19, Down and Out in Paris and London,,,,,
RwqcCwAAQBAJ, 2016-07-14, 2016-07-31, Coming Up For Air,,,,,
y3CyRurE7P4C, 2016-12-27, 2017-01-17, Fahrenheit 451,,,,,
0oNp8FTIhlcC, 2017-01-17, 2017-02-11, Keep the Aspidistra Flying,,,,,
E2Pk5mjf9A0C, 2017-04-01, 2017-04-04, The Noise of Time,,,,,
cKWfCgAAQBAJ, 2017-02-11, 2017-02-14, Nineteen Eighty Four,,,,,
ISQcDAAAQBAJ, 2017-02-17, 2017-04-09, The Sellout,,,,,
,2016-10-01, 2016-10-14, Your First Swift App, Ash Furrow, 209, 2016-02-10, "Want to write an iPhone app? Excited about experimenting with Swift? Both, but don't know where to start? Start here! I'll take you through everything from creating your first Xcode project to submitting to the App Store.", https://s3.amazonaws.com/titlepages.leanpub.com/yourfirstswiftapp/hero?1455119428
>>>>>>> 4fe1d87c
<|MERGE_RESOLUTION|>--- conflicted
+++ resolved
@@ -14,16 +14,6 @@
 #
 # FINISHED
 #
-<<<<<<< HEAD
-m5vIVN7LjtgC, 2015-11-03, 2015-11-19, Down and Out in Paris and London,,,,
-RwqcCwAAQBAJ, 2016-07-14, 2016-07-31, Coming Up For Air,,,,
-y3CyRurE7P4C, 2016-12-27, 2017-01-17, Fahrenheit 451,,,,
-0oNp8FTIhlcC, 2017-01-17, 2017-02-11, Keep the Aspidistra Flying,,,,
-E2Pk5mjf9A0C, 2017-04-01, 2017-04-04, The Noise of Time,,,,
-cKWfCgAAQBAJ, 2017-02-11, 2017-02-14, Nineteen Eighty Four,,,,
-ISQcDAAAQBAJ, 2017-02-17, 2017-04-09, The Sellout,,,,
-,2016-10-01, 2016-10-14, Your First Swift App, Ash Furrow, 150,"Want to write an iPhone app? Excited about experimenting with Swift? Both, but don't know where to start? Start here! I'll take you through everything from creating your first Xcode project to submitting to the App Store.", https://s3.amazonaws.com/titlepages.leanpub.com/yourfirstswiftapp/hero?1455119428
-=======
 m5vIVN7LjtgC, 2015-11-03, 2015-11-19, Down and Out in Paris and London,,,,,
 RwqcCwAAQBAJ, 2016-07-14, 2016-07-31, Coming Up For Air,,,,,
 y3CyRurE7P4C, 2016-12-27, 2017-01-17, Fahrenheit 451,,,,,
@@ -31,5 +21,4 @@
 E2Pk5mjf9A0C, 2017-04-01, 2017-04-04, The Noise of Time,,,,,
 cKWfCgAAQBAJ, 2017-02-11, 2017-02-14, Nineteen Eighty Four,,,,,
 ISQcDAAAQBAJ, 2017-02-17, 2017-04-09, The Sellout,,,,,
-,2016-10-01, 2016-10-14, Your First Swift App, Ash Furrow, 209, 2016-02-10, "Want to write an iPhone app? Excited about experimenting with Swift? Both, but don't know where to start? Start here! I'll take you through everything from creating your first Xcode project to submitting to the App Store.", https://s3.amazonaws.com/titlepages.leanpub.com/yourfirstswiftapp/hero?1455119428
->>>>>>> 4fe1d87c
+,2016-10-01, 2016-10-14, Your First Swift App, Ash Furrow, 209, 2016-02-10, "Want to write an iPhone app? Excited about experimenting with Swift? Both, but don't know where to start? Start here! I'll take you through everything from creating your first Xcode project to submitting to the App Store.", https://s3.amazonaws.com/titlepages.leanpub.com/yourfirstswiftapp/hero?1455119428