--- conflicted
+++ resolved
@@ -27,10 +27,9 @@
     @NSManaged var subjects: Set<Subject>
     @NSManaged private(set) var lists: Set<List>
 
-<<<<<<< HEAD
     // Raw value of a BookKey option set. Represents the keys which have been modified locally but
     // not uploaded to a remote store.
-    @NSManaged private var keysPendingRemoteUpdate: Int32
+    @NSManaged private(set) var keysPendingRemoteUpdate: Int32
     static let ckRecordType = "Book"
 
     private(set) var pendingRemoteUpdateBitmask: CKRecordKey.Bitmask {
@@ -57,12 +56,6 @@
     @NSManaged var remoteIdentifier: String?
     @NSManaged private var ckRecordEncodedSystemFields: Data?
 
-    convenience init(context: NSManagedObjectContext, readState: BookReadState) {
-        self.init(context: context)
-        self.readState = readState
-        if readState == .reading {
-            startedReading = Date()
-=======
     func setToRead() {
         readState = .toRead
         startedReading = nil
@@ -83,7 +76,6 @@
             finishedReading = finished
         } else {
             finishedReading = started
->>>>>>> 0171170c
         }
         currentPage = nil
     }
@@ -182,22 +174,18 @@
         super.prepareForDeletion()
         for orphanedSubject in subjects.filter({ $0.books.count == 1 }) {
             orphanedSubject.delete()
-<<<<<<< HEAD
+            os_log("Orphaned subject %{public}s deleted.", type: .info, orphanedSubject.name)
         }
 
         if managedObjectContext == PersistentStoreManager.container.viewContext,
             let existingRemoteRecord = self.getSystemFieldsRecord() {
             PendingRemoteDeletionItem(context: managedObjectContext!, ckRecordID: existingRemoteRecord.recordID)
-=======
-            os_log("Orphaned subject %{public}s deleted.", type: .info, orphanedSubject.name)
->>>>>>> 0171170c
         }
     }
 }
 
 extension Book {
 
-<<<<<<< HEAD
     func getSystemFieldsRecord() -> CKRecord? {
         guard let systemFieldsData = ckRecordEncodedSystemFields else { return nil }
         return CKRecord(systemFieldsData: systemFieldsData)!
@@ -207,13 +195,6 @@
         ckRecordEncodedSystemFields = ckRecord?.encodedSystemFields()
     }
 
-    func setAuthors(_ authors: [Author]) {
-        self.authors = authors
-        self.authorSort = Author.authorSort(authors)
-    }
-
-=======
->>>>>>> 0171170c
     // FUTURE: make a convenience init which takes a fetch result?
     func populate(fromFetchResult fetchResult: FetchResult) {
         googleBooksId = fetchResult.id
@@ -282,138 +263,4 @@
     static func minSort(fromContext context: NSManagedObjectContext) -> Int32? {
         return maximalSort(getMaximum: false, fromContext: context)
     }
-<<<<<<< HEAD
-
-    @objc func validateAuthors(_ value: AutoreleasingUnsafeMutablePointer<AnyObject?>) throws {
-        // nil authors property will be validated by the validation set on the model
-        guard let authors = value.pointee as? [Author] else { return }
-        if authors.isEmpty {
-            throw BookValidationError.noAuthors.NSError()
-        }
-    }
-
-    @objc func validateTitle(_ value: AutoreleasingUnsafeMutablePointer<AnyObject?>) throws {
-        // nil title property will be validated by the validation set on the model
-        guard let title = value.pointee as? String else { return }
-        if title.isEmptyOrWhitespace {
-            throw BookValidationError.missingTitle.NSError()
-        }
-    }
-
-    @objc func validateIsbn13(_ value: AutoreleasingUnsafeMutablePointer<AnyObject?>) throws {
-        guard let isbn13 = value.pointee as? Int64 else { return }
-        if !ISBN13.isValid(isbn13) {
-            throw BookValidationError.invalidIsbn.NSError()
-        }
-    }
-
-    @objc func validateLanguageCode(_ value: AutoreleasingUnsafeMutablePointer<AnyObject?>) throws {
-        guard let languageCode = value.pointee as? String else { return }
-        if Language.byIsoCode[languageCode] == nil {
-            throw BookValidationError.invalidLanguageCode.NSError()
-        }
-    }
-
-    override func validateForUpdate() throws {
-        try super.validateForUpdate()
-        try interPropertyValiatation()
-    }
-
-    override func validateForInsert() throws {
-        try super.validateForInsert()
-        try interPropertyValiatation()
-    }
-
-    func interPropertyValiatation() throws {
-        switch readState {
-        case .toRead:
-            if startedReading != nil || finishedReading != nil {
-                throw BookValidationError.invalidReadDates.NSError()
-            }
-        case .reading:
-            if startedReading == nil || finishedReading != nil {
-                throw BookValidationError.invalidReadDates.NSError()
-            }
-        case .finished:
-            if startedReading == nil || finishedReading == nil {
-                throw BookValidationError.invalidReadDates.NSError()
-            }
-        }
-        if readState != .reading && currentPage != nil {
-            throw BookValidationError.presentCurrentPage.NSError()
-        }
-        if googleBooksId == nil && manualBookId == nil {
-            throw BookValidationError.missingIdentifier.NSError()
-        }
-        if googleBooksId != nil && manualBookId != nil {
-            throw BookValidationError.conflictingIdentifiers.NSError()
-        }
-
-        if keysPendingRemoteUpdate != 0 && remoteIdentifier == nil {
-            throw BookValidationError.bitmaskPresentWithoutRemoteIdentifier.NSError()
-        }
-    }
-
-    func startReading() {
-        guard readState == .toRead else {
-            os_log("Attempted to start a book in state %{public}s; was ignored.", type: .error, readState.description)
-            return
-        }
-        readState = .reading
-        startedReading = Date()
-    }
-
-    func finishReading() {
-        guard readState == .reading else {
-            os_log("Attempted to finish a book in state %{public}s; was ignored.", type: .error, readState.description)
-            return
-        }
-        readState = .finished
-        currentPage = nil
-        finishedReading = Date()
-    }
-
-    func updateReadState() {
-        if startedReading == nil {
-            readState = .toRead
-        } else if finishedReading == nil {
-            readState = .reading
-        } else {
-            readState = .finished
-        }
-    }
-}
-
-enum BookValidationError: Int {
-    case missingTitle = 1
-    case invalidIsbn = 2
-    case invalidReadDates = 3
-    case invalidLanguageCode = 4
-    case missingIdentifier = 5
-    case conflictingIdentifiers = 6
-    case noAuthors = 7
-    case presentCurrentPage = 8
-    case bitmaskPresentWithoutRemoteIdentifier = 9
-}
-
-extension BookValidationError {
-    var description: String {
-        switch self {
-        case .missingTitle: return "Title must be non-empty or whitespace"
-        case .invalidIsbn: return "Isbn13 must be a valid ISBN"
-        case .invalidReadDates: return "StartedReading and FinishedReading must align with ReadState"
-        case .invalidLanguageCode: return "LanguageCode must be an ISO-639.1 value"
-        case .conflictingIdentifiers: return "GoogleBooksId and ManualBooksId cannot both be non nil"
-        case .missingIdentifier: return "GoogleBooksId and ManualBooksId cannot both be nil"
-        case .noAuthors: return "Authors array must be non-empty"
-        case .presentCurrentPage: return "CurrentPage must be nil when not Currently Reading"
-        case .bitmaskPresentWithoutRemoteIdentifier: return "A bitmask must not be present on a record without a remote identifier"
-        }
-    }
-
-    func NSError() -> NSError {
-        return Foundation.NSError(domain: "BookErrorDomain", code: self.rawValue, userInfo: [NSLocalizedDescriptionKey: self.description])
-    }
-=======
->>>>>>> 0171170c
 }