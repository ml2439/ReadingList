--- conflicted
+++ resolved
@@ -184,8 +184,6 @@
         case invalidIsbn
         case invalidReadDates
         case bitmaskPresentWithoutRemoteIdentifier
-        case missingIdentifier
-        case conflictingIdentifiers
         case invalidLanguageCode
         case missingIdentifier
         case conflictingIdentifiers
@@ -213,12 +211,10 @@
             throw ValidationError.conflictingIdentifiers
         }
 
-<<<<<<< HEAD
         if keysPendingRemoteUpdate != 0 && remoteIdentifier == nil {
             throw ValidationError.bitmaskPresentWithoutRemoteIdentifier
 	}
-=======
->>>>>>> dc4ceb28
+
         if let isoCode = languageCode, Language.byIsoCode[isoCode] == nil {
             throw ValidationError.invalidLanguageCode
         }
