--- conflicted
+++ resolved
@@ -1,10 +1,7 @@
 import Foundation
 import CoreData
-<<<<<<< HEAD
+import ReadingList_Foundation
 import CloudKit
-=======
-import ReadingList_Foundation
->>>>>>> 8a253fb2
 
 @objc(Book)
 class Book: NSManagedObject {
@@ -307,10 +304,10 @@
         ckRecordEncodedSystemFields = ckRecord?.encodedSystemFields()
     }
 
-    func CKRecordForInsert(zoneID: CKRecordZoneID) -> CKRecord {
+    func CKRecordForInsert(zoneID: CKRecordZone.ID) -> CKRecord {
         guard remoteIdentifier == nil && ckRecordEncodedSystemFields == nil else { fatalError("Unexpected attempt to insert a record which already exists.") }
         let recordName = googleBooksId ?? manualBookId!
-        let ckRecord = CKRecord(recordType: "Book", recordID: CKRecordID(recordName: recordName, zoneID: zoneID))
+        let ckRecord = CKRecord(recordType: "Book", recordID: CKRecord.ID(recordName: recordName, zoneID: zoneID))
         for key in BookCKRecordKey.all {
             ckRecord[key] = key.value(from: self)
         }
@@ -361,11 +358,8 @@
     case missingIdentifier = 5
     case conflictingIdentifiers = 6
     case noAuthors = 7
-<<<<<<< HEAD
-    case bitmaskPresentWithoutRemoteIdentifier = 8
-=======
     case presentCurrentPage = 8
->>>>>>> 8a253fb2
+    case bitmaskPresentWithoutRemoteIdentifier = 9
 }
 
 extension BookValidationError {
@@ -378,11 +372,8 @@
         case .conflictingIdentifiers: return "GoogleBooksId and ManualBooksId cannot both be non nil"
         case .missingIdentifier: return "GoogleBooksId and ManualBooksId cannot both be nil"
         case .noAuthors: return "Authors array must be non-empty"
-<<<<<<< HEAD
+        case .presentCurrentPage: return "CurrentPage must be nil when not Currently Reading"
         case .bitmaskPresentWithoutRemoteIdentifier: return "A bitmask must not be present on a record without a remote identifier"
-=======
-        case .presentCurrentPage: return "CurrentPage must be nil when not Currently Reading"
->>>>>>> 8a253fb2
         }
     }
 
