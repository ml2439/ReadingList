import UIKit
import SVProgressHUD
import SwiftyStoreKit
import CoreData
<<<<<<< HEAD
import Reachability
=======
>>>>>>> f812a1bf

var appDelegate: AppDelegate {
    return UIApplication.shared.delegate as! AppDelegate
}

@UIApplicationMain
class AppDelegate: UIResponder, UIApplicationDelegate {

    var window: UIWindow?
    var storeMigrationFailed = false

    var syncCoordinator: SyncCoordinator!
    let reachability = Reachability()!

    var tabBarController: TabBarController {
        return window!.rootViewController as! TabBarController
    }

    func application(_ application: UIApplication, didFinishLaunchingWithOptions launchOptions: [UIApplicationLaunchOptionsKey: Any]?) -> Bool {
        // Remote notifications are required for iCloud sync
        application.registerForRemoteNotifications()

        UserEngagement.initialiseUserAnalytics()

        setupSvProgressHud()
        completeStoreTransactions()
        monitorNetworkReachability()

        // Grab any options which we take action on after the persistent store is initialised
        let quickAction = launchOptions?[UIApplicationLaunchOptionsKey.shortcutItem] as? UIApplicationShortcutItem
        let csvFileUrl = launchOptions?[UIApplicationLaunchOptionsKey.url] as? URL

        // Initialise the persistent store on a background thread. The main thread will return and the LaunchScreen
        // storyboard will remain in place until this is completed, at which point the Main storyboard will be instantiated.
        DispatchQueue.global(qos: .userInteractive).async { [unowned self] in
            do {
                try PersistentStoreManager.initalisePersistentStore {
                    DispatchQueue.main.async {
                        #if DEBUG
                            DebugSettings.initialiseFromCommandLine()
                        #endif

                        // Use Query Generations for the view context
                        try! PersistentStoreManager.container.viewContext.setQueryGenerationFrom(NSQueryGenerationToken.current)

                        // Initialise the Sync Coordinator which will maintain iCloud synchronisation
                        self.syncCoordinator = SyncCoordinator(container: PersistentStoreManager.container)
                        if UserSettings.iCloudSyncEnabled.value {
                            self.syncCoordinator.start()
                        }

                        self.window!.rootViewController = TabBarController()

                        // Initialise app-level theme, and monitor the set theme
                        self.initialiseTheme()
                        self.monitorThemeSetting()
                        UserSettings.mostRecentWorkingVersion.value = BuildInfo.appVersion

                        // Once the store is loaded and the main storyboard instantiated, perform the quick action
                        // or open the CSV file, is specified. This is done here rather than in application:open, for example,
                        // in the case where the app is not yet launched.
                        if let quickAction = quickAction {
                            self.performQuickAction(QuickAction(rawValue: quickAction.type)!)
                        } else if let csvFileUrl = csvFileUrl {
                            self.openCsvImport(url: csvFileUrl)
                        }
                    }
                }
            } catch MigrationError.incompatibleStore {
                DispatchQueue.main.async {
                    self.storeMigrationFailed = true
                    self.presentIncompatibleDataAlert()
                }
            } catch {
                fatalError(error.localizedDescription)
            }
        }

        // If there was a QuickAction or URL-open, it is handled here, so prevent another handler from being called
        return quickAction == nil && csvFileUrl == nil
    }

    func presentIncompatibleDataAlert() {
        guard let mostRecentWorkingVersion = UserSettings.mostRecentWorkingVersion.value else { fatalError("No recorded previously working version") }

        #if RELEASE
        // This is a common error during development, but shouldn't occur in production
        guard mostRecentWorkingVersion != BuildInfo.appVersion else { fatalError("Migration error thrown for store of same version.") }
        #endif

        guard window!.rootViewController!.presentedViewController == nil else { return }
        let alert = UIAlertController(title: "Incompatible Data", message: """
            The data on this device is not compatible with this version of Reading List.

            You previously had version \(mostRecentWorkingVersion), but now have version \(BuildInfo.appVersion). \
            You will need to install \(mostRecentWorkingVersion) again to be able to access your data.
            """, preferredStyle: .alert)

        #if DEBUG
        alert.addAction(UIAlertAction(title: "Delete Store", style: .destructive) { _ in
            NSPersistentStoreCoordinator().destroyAndDeleteStore(at: URL.applicationSupport.appendingPathComponent(PersistentStoreManager.storeFileName))
            fatalError("Store destroyed; app restart required.")
        })
        #endif

        alert.addAction(UIAlertAction(title: "OK", style: .default, handler: nil))
        window!.rootViewController!.present(alert, animated: true)
    }

    func setupSvProgressHud() {
        // Prepare the progress display style. Switched to dark in 1.4 due to a bug in the display of light style
        SVProgressHUD.setDefaultStyle(.dark)
        SVProgressHUD.setDefaultAnimationType(.native)
        SVProgressHUD.setDefaultMaskType(.clear)
        SVProgressHUD.setMinimumDismissTimeInterval(2)
    }

    func completeStoreTransactions() {
        // Apple recommends to register a transaction observer as soon as the app starts.
        SwiftyStoreKit.completeTransactions(atomically: true) { purchases in
            purchases.filter {
                ($0.transaction.transactionState == .purchased || $0.transaction.transactionState == .restored) && $0.needsFinishTransaction
            }.forEach {
                SwiftyStoreKit.finishTransaction($0.transaction)
            }
        }
    }

    func applicationDidBecomeActive(_ application: UIApplication) {
        #if DEBUG
            if DebugSettings.quickActionSimulation == .barcodeScan {
                performQuickAction(.scanBarcode)
            } else if DebugSettings.quickActionSimulation == .searchOnline {
                performQuickAction(.searchOnline)
            }
        #endif
        UserEngagement.onAppOpen()

        if storeMigrationFailed {
            presentIncompatibleDataAlert()
        }
    }

    func application(_ application: UIApplication, performActionFor shortcutItem: UIApplicationShortcutItem, completionHandler: @escaping (Bool) -> Void) {
        performQuickAction(QuickAction(rawValue: shortcutItem.type)!)
        completionHandler(true)
    }

    func application(_ app: UIApplication, open url: URL, options: [UIApplicationOpenURLOptionsKey: Any] = [:]) -> Bool {
        openCsvImport(url: url)
        return true
    }

    func application(_ application: UIApplication, didRegisterForRemoteNotificationsWithDeviceToken deviceToken: Data) {
        print("did register")
    }

    func application(_ application: UIApplication, didFailToRegisterForRemoteNotificationsWithError error: Error) {
        print("failed to register")
    }

    func application(_ application: UIApplication, didReceiveRemoteNotification userInfo: [AnyHashable: Any], fetchCompletionHandler completionHandler: @escaping (UIBackgroundFetchResult) -> Void) {
        print("Remote notification received")
        syncCoordinator.processOutstandingRemoteChanges(applicationCallback: completionHandler)
    }

    func openCsvImport(url: URL) {
        UserEngagement.logEvent(.openCsvInApp)
        tabBarController.selectedTab = .settings

        let settingsSplitView = tabBarController.selectedSplitViewController!
        let navController = settingsSplitView.masterNavigationController
        navController.dismiss(animated: false)

        // FUTURE: The pop was preventing the segue from occurring. We can end up with a taller
        // than usual navigation stack. Looking for a way to pop and then push in quick succession.
        navController.viewControllers.first!.performSegue(withIdentifier: "settingsData", sender: url)
    }

    func performQuickAction(_ action: QuickAction) {
        func presentFromToRead(_ viewController: UIViewController) {
            // All quick actions are presented from the To Read tab
            tabBarController.selectedTab = .toRead

            // Dismiss any modal views before presenting
            let navController = tabBarController.selectedSplitViewController!.masterNavigationController
            navController.dismissAndPopToRoot()
            navController.viewControllers.first!.present(viewController, animated: true, completion: nil)
        }

        switch action {
        case .scanBarcode:
            UserEngagement.logEvent(.scanBarcodeQuickAction)
            presentFromToRead(Storyboard.ScanBarcode.rootAsFormSheet())
        case .searchOnline:
            UserEngagement.logEvent(.searchOnlineQuickAction)
            presentFromToRead(Storyboard.SearchOnline.rootAsFormSheet())
        }
    }

    func monitorThemeSetting() {
        NotificationCenter.default.addObserver(self, selector: #selector(initialiseTheme), name: Notification.Name.ThemeSettingChanged, object: nil)
    }

    @objc func initialiseTheme() {
        UIApplication.shared.statusBarStyle = UserSettings.theme.value.statusBarStyle
    }

    func monitorNetworkReachability() {
        do {
            try reachability.startNotifier()
            NotificationCenter.default.addObserver(self, selector: #selector(networkConnectivityDidChange(note:)), name: .reachabilityChanged, object: reachability)
        } catch {
            print("Error starting reachability notifier")
        }
    }

    @objc func networkConnectivityDidChange(note: Notification) {
        let reachability = note.object as! Reachability
        if reachability.connection != .none {
            syncCoordinator?.processPendingChanges()
        }
    }
}

enum QuickAction: String {
    case scanBarcode = "com.andrewbennet.books.ScanBarcode"
    case searchOnline = "com.andrewbennet.books.SearchBooks"
}<|MERGE_RESOLUTION|>--- conflicted
+++ resolved
@@ -2,10 +2,7 @@
 import SVProgressHUD
 import SwiftyStoreKit
 import CoreData
-<<<<<<< HEAD
 import Reachability
-=======
->>>>>>> f812a1bf
 
 var appDelegate: AppDelegate {
     return UIApplication.shared.delegate as! AppDelegate
