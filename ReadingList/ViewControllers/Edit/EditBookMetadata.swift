import Foundation
import Eureka
import ImageRow
import UIKit
import CoreData
import SVProgressHUD

class EditBookMetadata: FormViewController {

    private var editBookContext = PersistentStoreManager.container.viewContext.childContext()
    private var book: Book!
    private var isAddingNewBook: Bool!

    convenience init(bookToEditID: NSManagedObjectID) {
        self.init()
        self.isAddingNewBook = false
        self.book = editBookContext.object(with: bookToEditID) as! Book
    }

    convenience init(bookToCreateReadState: BookReadState) {
        self.init()
        self.isAddingNewBook = true
        self.book = Book(context: editBookContext, readState: bookToCreateReadState)
        self.book.manualBookId = UUID().uuidString
    }

    let isbnRowKey = "isbn"
    let deleteRowKey = "delete"
    let updateFromGoogleRowKey = "updateFromGoogle"

    override func viewWillAppear(_ animated: Bool) {
        super.viewWillAppear(animated)
        // Workaround bug https://stackoverflow.com/a/47839657/5513562
        if #available(iOS 11.2, *) {
            if #available(iOS 11.3, *) { /* Bug resolved in iOS 11.3 */ } else {
                navigationController!.navigationBar.tintAdjustmentMode = .normal
                navigationController!.navigationBar.tintAdjustmentMode = .automatic
            }
        }
    }

    override func viewDidLoad() {
        super.viewDidLoad()

        configureNavigationItem()

        // Watch the book object for changes and validate the form
        NotificationCenter.default.addObserver(self, selector: #selector(validate), name: NSNotification.Name.NSManagedObjectContextObjectsDidChange, object: editBookContext)

        // Just to prevent having to reference `self` in the onChange handlers...
        let book = self.book!

        form +++ Section(header: "Title", footer: "")
            <<< TextRow {
                $0.cell.textField.autocapitalizationType = .words
                $0.placeholder = "Title"
                $0.value = book.title
                $0.onChange { book.title = $0.value ?? "" }
            }

            +++ AuthorSection(book: book, navigationController: navigationController!)

            +++ Section(header: "Additional Information", footer: "")
            <<< TextRow(isbnRowKey) {
                $0.title = "ISBN"
                $0.value = book.isbn13
                $0.disabled = Condition(booleanLiteral: true)
                $0.hidden = Condition(booleanLiteral: isAddingNewBook || book.isbn13 == nil)
            }
            <<< IntRow {
                $0.title = "Page Count"
                $0.value = book.pageCount?.intValue
                $0.onChange {
                    guard let pageCount = $0.value else { book.pageCount = nil; return }
                    guard pageCount >= 0 && pageCount <= Int32.max else { book.pageCount = nil; return }
                    book.pageCount = pageCount.nsNumber
                }
            }
            <<< ABPickerInlineRow<Language> {
                $0.title = "Language"
                if let code = book.languageCode {
                    $0.value = Language.byIsoCode[code]
                }
                $0.options = Language.all
                $0.onChange {
                    book.languageCode = $0.value?.isoCode
                }
            }
            <<< DateRow {
                $0.title = "Publication Date"
                $0.value = book.publicationDate
                $0.onChange { book.publicationDate = $0.value }
            }
            <<< ButtonRow {
                $0.title = "Subjects"
                $0.cellStyle = .value1
                $0.cellUpdate { cell, _ in
                    cell.textLabel!.textAlignment = .left
                    cell.textLabel!.textColor = UserSettings.theme.value.titleTextColor
                    cell.accessoryType = .disclosureIndicator
                    cell.detailTextLabel?.text = book.subjects.map { $0.name }.sorted().joined(separator: ", ")
                }
                $0.onCellSelection { [unowned self] _, row in
                    self.navigationController!.pushViewController(EditBookSubjectsForm(book: book, sender: row), animated: true)
                }
            }
            <<< ImageRow {
                $0.title = "Cover Image"
                $0.cell.height = { return 100 }
                $0.value = UIImage(optionalData: book.coverImage)
                $0.onChange { book.coverImage = $0.value == nil ? nil : UIImageJPEGRepresentation($0.value!, 0.7) }
            }

            +++ Section(header: "Description", footer: "")
            <<< TextAreaRow {
                $0.placeholder = "Description"
                $0.value = book.bookDescription
                $0.onChange { book.bookDescription = $0.value }
                $0.cellSetup { [unowned self] cell, _ in
                    cell.height = { (self.view.frame.height / 3) - 10 }
                }
            }

            // Update and delete buttons
            +++ Section()
            <<< ButtonRow(updateFromGoogleRowKey) {
                $0.title = "Update from Google Books"
                $0.hidden = Condition(booleanLiteral: isAddingNewBook || book.googleBooksId == nil)
                $0.onCellSelection { [unowned self] _, _ in
                    self.updateBookFromGoogle()
                }
            }
            <<< ButtonRow(deleteRowKey) {
                $0.title = "Delete"
                $0.cellSetup { cell, _ in cell.tintColor = UIColor.red }
                $0.onCellSelection { [unowned self] _, _ in
                    self.deletePressed()
                }
                $0.hidden = Condition(booleanLiteral: isAddingNewBook)
            }

        // Validate on start
        validate()

        monitorThemeSetting()
    }

    func configureNavigationItem() {
        navigationItem.leftBarButtonItem = UIBarButtonItem(barButtonSystemItem: .cancel, target: self, action: #selector(cancelPressed))
        if isAddingNewBook {
            navigationItem.title = "Add Book"
            navigationItem.rightBarButtonItem = UIBarButtonItem(title: "Next", style: .plain, target: self, action: #selector(presentEditReadingState))
        } else {
            navigationItem.title = "Edit Book"
            navigationItem.rightBarButtonItem = UIBarButtonItem(barButtonSystemItem: .done, target: self, action: #selector(donePressed))
        }
    }

    func deletePressed() {
        guard !isAddingNewBook else { return }

        let confirmDeleteAlert = UIAlertController(title: nil, message: nil, preferredStyle: .actionSheet)
        confirmDeleteAlert.addAction(UIAlertAction(title: "Cancel", style: .cancel, handler: nil))
        confirmDeleteAlert.addAction(UIAlertAction(title: "Delete", style: .destructive) { [unowned self] _ in
            // Delete the book, log the event, and dismiss this modal view
            self.editBookContext.performAndSave {
                self.book.delete()
            }
            UserEngagement.logEvent(.deleteBook)
            self.dismiss(animated: true)
        })

        self.present(confirmDeleteAlert, animated: true, completion: nil)
    }

    func updateFromGooglePressed(cell: ButtonCellOf<String>, row: _ButtonRowOf<String>) {
        let areYouSure = UIAlertController(title: "Confirm Update", message: "Updating from Google Books will overwrite any book metadata changes you have made manually. Are you sure you wish to proceed?", preferredStyle: .alert)
        areYouSure.addAction(UIAlertAction(title: "Update", style: .default) { [unowned self] _ in self.updateBookFromGoogle() })
        areYouSure.addAction(UIAlertAction(title: "Cancel", style: .cancel, handler: nil))
        present(areYouSure, animated: true)
    }

    func updateBookFromGoogle() {
        guard let googleBooksId = book.googleBooksId else { return }
        SVProgressHUD.show(withStatus: "Downloading...")

        GoogleBooks.fetch(googleBooksId: googleBooksId) { [unowned self] fetchResultPage in
            SVProgressHUD.dismiss()
            guard fetchResultPage.result.isSuccess else {
                SVProgressHUD.showError(withStatus: "Could not update book details")
                return
            }
            self.book.populate(fromFetchResult: fetchResultPage.result.value!)
            self.editBookContext.saveIfChanged()
            self.dismiss(animated: true) {
                // FUTURE: Would be nice to display whether any changes were made
                SVProgressHUD.showInfo(withStatus: "Book updated")
            }
        }
    }

    @objc func validate() {
        navigationItem.rightBarButtonItem!.isEnabled = book.isValidForUpdate()
    }

    @objc func cancelPressed() {
        guard book.changedValues().isEmpty else {
            // Confirm exit dialog
            let confirmExit = UIAlertController(title: "Unsaved changes", message: "Are you sure you want to discard your unsaved changes?", preferredStyle: .actionSheet)
            confirmExit.addAction(UIAlertAction(title: "Discard", style: .destructive) { [unowned self] _ in
                self.dismiss(animated: true)
            })
            confirmExit.addAction(UIAlertAction(title: "Cancel", style: .cancel, handler: nil))
            present(confirmExit, animated: true, completion: nil)
            return
        }

        dismiss(animated: true, completion: nil)
    }

    @objc func donePressed() {
        guard book.isValidForUpdate() else { return }
        editBookContext.saveIfChanged()
        dismiss(animated: true) {
            UserEngagement.onReviewTrigger()
        }
    }

    @objc func presentEditReadingState() {
        guard book.isValidForUpdate() else { return }
        navigationController!.pushViewController(EditBookReadState(newUnsavedBook: book, scratchpadContext: editBookContext), animated: true)
    }
}

class AuthorSection: MultivaluedSection {

    // This form is only presented by a metadata form, so does not need to maintain
    // a strong reference to the book's object context
    var book: Book!

    var isInitialising = true
    weak var navigationController: UINavigationController!

    required init(book: Book, navigationController: UINavigationController) {
        super.init(multivaluedOptions: [.Insert, .Delete, .Reorder], header: "Authors", footer: "") {
            for author in book.authors {
                $0 <<< AuthorRow(author: author)
            }
            $0.addButtonProvider = { _ in
                return ButtonRow {
                    $0.title = "Add Author"
                    $0.cellUpdate { cell, _ in
                        cell.textLabel!.textAlignment = .left
                    }
                }
            }
        }
        self.navigationController = navigationController
        self.multivaluedRowToInsertAt = { [unowned self] _ in
            let authorRow = AuthorRow()
            self.navigationController.pushViewController(AddAuthorForm(authorRow), animated: true)
            return authorRow
        }
        self.book = book
        isInitialising = false
    }

    required init() {
        super.init(multivaluedOptions: [], header: "", footer: "") { _ in }
    }

    required init(multivaluedOptions: MultivaluedOptions, header: String, footer: String, _ initializer: (MultivaluedSection) -> Void) {
        super.init(multivaluedOptions: multivaluedOptions, header: header, footer: footer, initializer)
    }

    required init<S>(_ elements: S) where S: Sequence, S.Element == BaseRow {
        super.init(elements)
    }

    func rebuildAuthors() {
        // It's a bit tricky with Eureka to manage an ordered set: the reordering comes through rowsHaveBeenRemoved
        // and rowsHaveBeenAdded, so we can't delete books on removal, since they might need to come back.
        // Instead, we take the brute force approach of deleting all authors and rebuilding the set each time
        // something changes. We can check whether there are any meaningful differences before we embark on this though.
<<<<<<< HEAD

=======
>>>>>>> dc4ceb28
        let newAuthors: [(String, String?)] = self.compactMap {
            guard let authorRow = $0 as? AuthorRow else { return nil }
            guard let lastName = authorRow.lastName else { return nil }
            return (lastName, authorRow.firstNames)
        }
        if book.authors.map({ ($0.lastName, $0.firstNames) }).elementsEqual(newAuthors, by: { $0.0 == $1.0 && $0.1 == $1.1 }) {
            return
        }
        book.setAuthors(newAuthors.map { Author(lastName: $0.0, firstNames: $0.1) })
    }

    override func rowsHaveBeenRemoved(_ rows: [BaseRow], at: IndexSet) {
        super.rowsHaveBeenRemoved(rows, at: at)
        guard !isInitialising else { return }
        rebuildAuthors()
    }

    override func rowsHaveBeenAdded(_ rows: [BaseRow], at: IndexSet) {
        super.rowsHaveBeenAdded(rows, at: at)
        guard !isInitialising else { return }
        rebuildAuthors()
    }
}

final class AuthorRow: _LabelRow, RowType {
    var lastName: String?
    var firstNames: String?

    convenience init(tag: String? = nil, author: Author? = nil) {
        self.init(tag: tag)
        lastName = author?.lastName
        firstNames = author?.firstNames
        reload()
    }

    required init(tag: String?) {
        super.init(tag: tag)
        cellStyle = .value1

        cellUpdate { [unowned self] cell, _ in
            cell.textLabel!.textAlignment = .left
            cell.textLabel!.text = [self.firstNames, self.lastName].compactMap { $0 }.joined(separator: " ")
        }
    }
}

class AddAuthorForm: FormViewController {

    weak var presentingRow: AuthorRow!

    convenience init(_ row: AuthorRow) {
        self.init()
        self.presentingRow = row
    }

    let lastNameRow = "lastName"
    let firstNamesRow = "firstNames"

    override func viewDidLoad() {
        super.viewDidLoad()

        form +++ Section(header: "Author Name", footer: "")
            <<< TextRow(firstNamesRow) {
                $0.placeholder = "First Name(s)"
                $0.cell.textField.autocapitalizationType = .words
            }
            <<< TextRow(lastNameRow) {
                $0.placeholder = "Last Name"
                $0.cell.textField.autocapitalizationType = .words
            }

        monitorThemeSetting()
    }

    override func viewDidDisappear(_ animated: Bool) {
        super.viewDidDisappear(animated)

        // The removal of the presenting row should be at the point of disappear, since viewWillDisappear
        // is called when a right-swipe is started - the user could reverse and bring this view back
        let lastName = (form.rowBy(tag: lastNameRow) as! _TextRow).value
        if lastName?.isEmptyOrWhitespace != false {
            presentingRow.removeSelf()
        }
    }

    override func viewWillDisappear(_ animated: Bool) {
        super.viewWillDisappear(animated)

        if let lastName = (form.rowBy(tag: lastNameRow) as! _TextRow).value, !lastName.isEmptyOrWhitespace {
            presentingRow.lastName = lastName
            presentingRow.firstNames = (form.rowBy(tag: firstNamesRow) as! _TextRow).value
            presentingRow.reload()
            (presentingRow.section as! AuthorSection).rebuildAuthors()
        }
    }
}

class EditBookSubjectsForm: FormViewController {

    convenience init(book: Book, sender: _ButtonRowOf<String>) {
        self.init()
        self.book = book
        self.sendingRow = sender
    }

    weak var sendingRow: _ButtonRowOf<String>!

    // This form is only presented by a metadata form, so does not need to maintain
    // a strong reference to the book's object context
    var book: Book!

    override func viewDidLoad() {
        super.viewDidLoad()

        form +++ MultivaluedSection(multivaluedOptions: [.Insert, .Delete], header: "Subjects", footer: "Add subjects to categorise this book") {
            $0.addButtonProvider = { _ in
                return ButtonRow {
                    $0.title = "Add New Subject"
                    $0.cellUpdate { cell, _ in
                        cell.textLabel?.textAlignment = .left
                    }
                }
            }
            $0.multivaluedRowToInsertAt = { _ in
                return TextRow {
                    $0.placeholder = "Subject"
                    $0.cell.textField.autocapitalizationType = .words
                }
            }
            for subject in book.subjects.sorted(by: { $0.name < $1.name }) {
                $0 <<< TextRow {
                    $0.value = subject.name
                    $0.cell.textField.autocapitalizationType = .words
                }
            }
        }

        monitorThemeSetting()
    }

    override func viewWillDisappear(_ animated: Bool) {
        super.viewWillDisappear(animated)

        let subjectNames = form.rows.compactMap { ($0 as? TextRow)?.value?.trimming().nilIfWhitespace() }
        if book.subjects.map({ $0.name }) != subjectNames {
            book.subjects = Set(subjectNames.map { Subject.getOrCreate(inContext: book.managedObjectContext!, withName: $0) })
        }
        sendingRow.reload()
    }
}<|MERGE_RESOLUTION|>--- conflicted
+++ resolved
@@ -282,10 +282,6 @@
         // and rowsHaveBeenAdded, so we can't delete books on removal, since they might need to come back.
         // Instead, we take the brute force approach of deleting all authors and rebuilding the set each time
         // something changes. We can check whether there are any meaningful differences before we embark on this though.
-<<<<<<< HEAD
-
-=======
->>>>>>> dc4ceb28
         let newAuthors: [(String, String?)] = self.compactMap {
             guard let authorRow = $0 as? AuthorRow else { return nil }
             guard let lastName = authorRow.lastName else { return nil }
