--- conflicted
+++ resolved
@@ -303,11 +303,7 @@
             guard let lastName = authorRow.lastName else { return nil }
             return (lastName, authorRow.firstNames)
         }
-<<<<<<< HEAD
-        if book.authors.map({ ($0.lastName, $0.firstNames) }).elementsEqual(newAuthors, by: { return $0.0 == $1.0 && $0.1 == $1.1 }) {
-=======
-        if currentAuthors.map({ ($0.lastName, $0.firstNames) }).elementsEqual(newAuthors, by: { $0.0 == $1.0 && $0.1 == $1.1 }) {
->>>>>>> 2456325f
+        if book.authors.map({ ($0.lastName, $0.firstNames) }).elementsEqual(newAuthors, by: { $0.0 == $1.0 && $0.1 == $1.1 }) {
             return
         }
         book.setAuthors(newAuthors.map { Author(lastName: $0.0, firstNames: $0.1) })
