--- conflicted
+++ resolved
@@ -48,12 +48,8 @@
         let book = self.book!
         
         form +++ Section(header: "Title", footer: "")
-<<<<<<< HEAD
-            <<< ThemedNameRow() {
-=======
-            <<< TextRow() {
+            <<< ThemedTextRow() {
                 $0.cell.textField.autocapitalizationType = .words
->>>>>>> bdfc0dd4
                 $0.placeholder = "Title"
                 $0.value = book.title
                 $0.onChange{book.title = $0.value ?? ""}
@@ -328,21 +324,11 @@
         super.viewDidLoad()
 
         form +++ Section(header: "Author Name", footer: "")
-<<<<<<< HEAD
-            <<< ThemedNameRow(firstNamesRow) {
-=======
-            <<< TextRow() {
-                $0.tag = firstNamesRow
->>>>>>> bdfc0dd4
+            <<< ThemedTextRow(firstNamesRow) {
                 $0.placeholder = "First Name(s)"
                 $0.cell.textField.autocapitalizationType = .words
             }
-<<<<<<< HEAD
-            <<< ThemedNameRow(lastNameRow) {
-=======
-            <<< TextRow() {
-                $0.tag = lastNameRow
->>>>>>> bdfc0dd4
+            <<< ThemedTextRow(lastNameRow) {
                 $0.placeholder = "Last Name"
                 $0.cell.textField.autocapitalizationType = .words
             }
@@ -355,11 +341,7 @@
 
         // The removal of the presenting row should be at the point of disappear, since viewWillDisappear
         // is called when a right-swipe is started - the user could reverse and bring this view back
-<<<<<<< HEAD
-        let lastName = (form.rowBy(tag: lastNameRow) as! _NameRow).value
-=======
-        let lastName = (form.rowBy(tag: lastNameRow) as! TextRow).value
->>>>>>> bdfc0dd4
+        let lastName = (form.rowBy(tag: lastNameRow) as! _TextRow).value
         if lastName?.isEmptyOrWhitespace != false {
             presentingRow.removeSelf()
         }
@@ -368,15 +350,9 @@
     override func viewWillDisappear(_ animated: Bool) {
         super.viewWillDisappear(animated)
 
-<<<<<<< HEAD
-        if let lastName = (form.rowBy(tag: lastNameRow) as! _NameRow).value, !lastName.isEmptyOrWhitespace {
+        if let lastName = (form.rowBy(tag: lastNameRow) as! _TextRow).value, !lastName.isEmptyOrWhitespace {
             presentingRow.lastName = lastName
-            presentingRow.firstNames = (form.rowBy(tag: firstNamesRow) as! _NameRow).value
-=======
-        if let lastName = (form.rowBy(tag: lastNameRow) as! TextRow).value, !lastName.isEmptyOrWhitespace {
-            presentingRow.lastName = lastName
-            presentingRow.firstNames = (form.rowBy(tag: firstNamesRow) as! TextRow).value
->>>>>>> bdfc0dd4
+            presentingRow.firstNames = (form.rowBy(tag: firstNamesRow) as! _TextRow).value
             presentingRow.reload()
             (presentingRow.section as! AuthorSection).rebuildAuthors()
         }
@@ -413,21 +389,13 @@
                 }
             }
             $0.multivaluedRowToInsertAt = { _ in
-<<<<<<< HEAD
-                return ThemedNameRow() {
-=======
-                return TextRow() {
->>>>>>> bdfc0dd4
+                return ThemedTextRow() {
                     $0.placeholder = "Subject"
                     $0.cell.textField.autocapitalizationType = .words
                 }
             }
             for subject in book.subjects.sorted(by: {return $0.name < $1.name}) {
-<<<<<<< HEAD
-                $0 <<< ThemedNameRow() {
-=======
-                $0 <<< TextRow() {
->>>>>>> bdfc0dd4
+                $0 <<< ThemedTextRow() {
                     $0.value = subject.name
                     $0.cell.textField.autocapitalizationType = .words
                 }
