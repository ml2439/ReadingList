--- conflicted
+++ resolved
@@ -24,14 +24,8 @@
         navigationItem.leftBarButtonItem = editButtonItem
         
         NotificationCenter.default.addObserver(self, selector: #selector(refetch), name: NSNotification.Name.PersistentStoreBatchOperationOccurred, object: nil)
-<<<<<<< HEAD
+
         monitorThemeSetting()
-    }
-    
-    override func viewWillAppear(_ animated: Bool) {
-=======
-        
->>>>>>> 84b5a04e
         if #available(iOS 11.0, *) {
             monitorLargeTitleSetting()
         }
