--- conflicted
+++ resolved
@@ -44,7 +44,6 @@
         objectsInSection.insert(movedObj, at: destinationIndexPath.row)
         
         // Turn off updates while we manipulate the object context
-<<<<<<< HEAD
         resultsController.delegate = nil
 
         // Update the model sort indexes. The lowest sort number should be the sort of the book immediately
@@ -52,26 +51,6 @@
         var sortIndex: Int32
         if topRow == 0 {
             sortIndex = 0
-=======
-        resultsController.withoutUpdates {
-            // Update the model sort indexes. The lowest sort number should be the sort of the book immediately
-            // above the range, plus 1, or - if the range starts at the top - 0.
-            var sortIndex: Int32
-            if topRow == 0 {
-                sortIndex = 0
-            }
-            else {
-                sortIndex = (objectsInSection[topRow - 1] as! Book).sort!.int32 + 1
-            }
-            for rowNumber in topRow...bottomRow {
-                let book = objectsInSection[rowNumber] as! Book
-                book.sort = sortIndex.nsNumber
-                sortIndex += 1
-            }
-            
-            PersistentStoreManager.container.viewContext.saveAndLogIfErrored()
-            try! resultsController.performFetch()
->>>>>>> 8b7df76f
         }
         else {
             sortIndex = (objectsInSection[topRow - 1] as! Book).sort!.int32 + 1
@@ -82,7 +61,7 @@
             sortIndex += 1
         }
         
-        try! PersistentStoreManager.container.viewContext.save()
+        PersistentStoreManager.container.viewContext.saveAndLogIfErrored()
         try! resultsController.performFetch()
 
         resultsController.delegate = self
