--- conflicted
+++ resolved
@@ -22,16 +22,10 @@
 
     static let addBooksToTopOfCustom = UserSetting<Bool>("addCustomBooksToTopOfCustom", defaultValue: false)
 
-<<<<<<< HEAD
-    static var toReadSortOrder = WrappedUserSetting<TableSortOrder>(key: "toReadSortOrder", defaultValue: defaultSortOrder(forReadState: .toRead))
-    static var readingSortOrder = WrappedUserSetting<TableSortOrder>(key: "readingSortOrder", defaultValue: defaultSortOrder(forReadState: .reading))
-    static var finishedSortOrder = WrappedUserSetting<TableSortOrder>(key: "finishedSortOrder", defaultValue: defaultSortOrder(forReadState: .finished))
-
-    static var iCloudSyncEnabled = UserSetting<Bool>(key: "iCloudSyncEnabled", defaultValue: false)
-=======
     static let appStartupCount = UserSetting<Int>("appStartupCount", defaultValue: 0)
     static let userEngagementCount = UserSetting<Int>("userEngagementCount", defaultValue: 0)
->>>>>>> cd489b7d
+
+    static let iCloudSyncEnabled = UserSetting<Bool>("iCloudSyncEnabled", defaultValue: false)
 }
 
 extension Notification.Name {
