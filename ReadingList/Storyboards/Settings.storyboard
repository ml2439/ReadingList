<?xml version="1.0" encoding="UTF-8"?>
<document type="com.apple.InterfaceBuilder3.CocoaTouch.Storyboard.XIB" version="3.0" toolsVersion="14113" targetRuntime="iOS.CocoaTouch" propertyAccessControl="none" useAutolayout="YES" useTraitCollections="YES" useSafeAreas="YES" colorMatched="YES" initialViewController="DTX-v0-0zO">
    <device id="retina4_0" orientation="portrait">
        <adaptation id="fullscreen"/>
    </device>
    <dependencies>
        <deployment identifier="iOS"/>
        <plugIn identifier="com.apple.InterfaceBuilder.IBCocoaTouchPlugin" version="14088"/>
        <capability name="Constraints to layout margins" minToolsVersion="6.0"/>
        <capability name="Safe area layout guides" minToolsVersion="9.0"/>
        <capability name="documents saved in the Xcode 8 format" minToolsVersion="8.0"/>
    </dependencies>
    <scenes>
        <!--Themed Navigation Controller-->
        <scene sceneID="6oe-kw-5ew">
            <objects>
                <navigationController id="vFY-Rx-QFE" customClass="ThemedNavigationController" customModule="ReadingList" customModuleProvider="target" sceneMemberID="viewController">
                    <navigationBar key="navigationBar" contentMode="scaleToFill" id="zmS-aV-cxq">
                        <rect key="frame" x="0.0" y="20" width="320" height="44"/>
                        <autoresizingMask key="autoresizingMask"/>
                    </navigationBar>
                    <connections>
                        <segue destination="8gH-PF-s8P" kind="relationship" relationship="rootViewController" id="qos-4d-GdH"/>
                    </connections>
                </navigationController>
                <placeholder placeholderIdentifier="IBFirstResponder" id="Sc2-eG-imY" userLabel="First Responder" sceneMemberID="firstResponder"/>
            </objects>
            <point key="canvasLocation" x="-638" y="394"/>
        </scene>
        <!--Settings-->
        <scene sceneID="ixr-i2-ceR">
            <objects>
                <splitViewController extendedLayoutIncludesOpaqueBars="YES" id="DTX-v0-0zO" customClass="ThemedSplitViewController" customModule="ReadingList" customModuleProvider="target" sceneMemberID="viewController">
                    <tabBarItem key="tabBarItem" tag="3" title="Settings" image="settings" selectedImage="settings-filled" id="ykJ-TP-cgy"/>
                    <simulatedTabBarMetrics key="simulatedBottomBarMetrics"/>
                    <connections>
                        <segue destination="vFY-Rx-QFE" kind="relationship" relationship="masterViewController" id="9f9-tE-EKG"/>
                        <segue destination="LPf-H4-Q9r" kind="relationship" relationship="detailViewController" id="EJ8-E3-EtX"/>
                    </connections>
                </splitViewController>
                <placeholder placeholderIdentifier="IBFirstResponder" id="s52-yL-y65" userLabel="First Responder" sceneMemberID="firstResponder"/>
            </objects>
            <point key="canvasLocation" x="-1479" y="393"/>
        </scene>
        <!--Themed Navigation Controller-->
        <scene sceneID="gpQ-1V-TwO">
            <objects>
                <navigationController id="stP-Vs-oLA" customClass="ThemedNavigationController" customModule="ReadingList" customModuleProvider="target" sceneMemberID="viewController">
                    <navigationBar key="navigationBar" contentMode="scaleToFill" id="sOY-Xc-dL4">
                        <rect key="frame" x="0.0" y="20" width="320" height="44"/>
                        <autoresizingMask key="autoresizingMask"/>
                    </navigationBar>
                    <connections>
                        <segue destination="ZZe-aQ-lAa" kind="relationship" relationship="rootViewController" id="9zh-Bg-RNh"/>
                    </connections>
                </navigationController>
                <placeholder placeholderIdentifier="IBFirstResponder" id="7rc-tx-RFH" userLabel="First Responder" sceneMemberID="firstResponder"/>
            </objects>
            <point key="canvasLocation" x="3278" y="1858"/>
        </scene>
        <!--Sort-->
        <scene sceneID="5sE-wh-F5j">
            <objects>
                <viewController extendedLayoutIncludesOpaqueBars="YES" id="ZZe-aQ-lAa" customClass="SortOrder" customModule="ReadingList" customModuleProvider="target" sceneMemberID="viewController">
                    <view key="view" contentMode="scaleToFill" id="Jbn-GJ-4TP">
                        <rect key="frame" x="0.0" y="0.0" width="320" height="568"/>
                        <autoresizingMask key="autoresizingMask" widthSizable="YES" heightSizable="YES"/>
                        <color key="backgroundColor" white="1" alpha="1" colorSpace="calibratedWhite"/>
                        <viewLayoutGuide key="safeArea" id="FJy-K6-VL6"/>
                    </view>
                    <navigationItem key="navigationItem" title="Sort" largeTitleDisplayMode="never" id="o9V-XK-PPB"/>
                </viewController>
                <placeholder placeholderIdentifier="IBFirstResponder" id="zE1-pZ-QwF" userLabel="First Responder" sceneMemberID="firstResponder"/>
            </objects>
            <point key="canvasLocation" x="4194" y="1858"/>
        </scene>
        <!--Themed Navigation Controller-->
        <scene sceneID="CdG-zk-YXg">
            <objects>
                <navigationController id="R7D-Jc-uwA" customClass="ThemedNavigationController" customModule="ReadingList" customModuleProvider="target" sceneMemberID="viewController">
                    <navigationBar key="navigationBar" contentMode="scaleToFill" insetsLayoutMarginsFromSafeArea="NO" id="ZqJ-tU-PPu">
                        <rect key="frame" x="0.0" y="20" width="320" height="44"/>
                        <autoresizingMask key="autoresizingMask"/>
                    </navigationBar>
                    <connections>
                        <segue destination="cE8-jq-0ch" kind="relationship" relationship="rootViewController" id="eJO-Q7-z0x"/>
                    </connections>
                </navigationController>
                <placeholder placeholderIdentifier="IBFirstResponder" id="Uhe-uk-Ei8" userLabel="First Responder" sceneMemberID="firstResponder"/>
            </objects>
            <point key="canvasLocation" x="3278" y="2666"/>
        </scene>
        <!--Data-->
        <scene sceneID="pnL-8r-dkH">
            <objects>
                <tableViewController title="Data" extendedLayoutIncludesOpaqueBars="YES" id="cE8-jq-0ch" customClass="DataVC" customModule="ReadingList" customModuleProvider="target" sceneMemberID="viewController">
                    <tableView key="view" clipsSubviews="YES" contentMode="scaleToFill" alwaysBounceVertical="YES" dataMode="static" style="grouped" separatorStyle="default" rowHeight="-1" estimatedRowHeight="-1" sectionHeaderHeight="-1" sectionFooterHeight="-1" id="oBy-tm-xDQ">
                        <rect key="frame" x="0.0" y="0.0" width="320" height="568"/>
                        <autoresizingMask key="autoresizingMask" widthSizable="YES" heightSizable="YES"/>
                        <color key="backgroundColor" cocoaTouchSystemColor="groupTableViewBackgroundColor"/>
                        <sections>
                            <tableViewSection id="UI9-V5-Ma9">
                                <string key="footerTitle">Import and Export can be used to move books between devices. Create an export of your books below, and send or share the file with your other device. On the other device, Import from the file to copy the books.</string>
                                <cells/>
                            </tableViewSection>
                            <tableViewSection footerTitle="Export to a CSV file. CSV files can be opened by most spreadsheet software." id="UcO-P8-j3q">
                                <cells>
                                    <tableViewCell clipsSubviews="YES" contentMode="scaleToFill" preservesSuperviewLayoutMargins="YES" selectionStyle="default" indentationWidth="10" textLabel="Qju-Ni-VDK" style="IBUITableViewCellStyleDefault" id="JVj-bo-1K2">
                                        <rect key="frame" x="0.0" y="146.5" width="320" height="44"/>
                                        <autoresizingMask key="autoresizingMask"/>
                                        <tableViewCellContentView key="contentView" opaque="NO" clipsSubviews="YES" multipleTouchEnabled="YES" contentMode="center" preservesSuperviewLayoutMargins="YES" insetsLayoutMarginsFromSafeArea="NO" tableViewCell="JVj-bo-1K2" id="nTf-sn-HE4">
                                            <rect key="frame" x="0.0" y="0.0" width="320" height="43.5"/>
                                            <autoresizingMask key="autoresizingMask"/>
                                            <subviews>
                                                <label opaque="NO" multipleTouchEnabled="YES" contentMode="left" insetsLayoutMarginsFromSafeArea="NO" text="Export" textAlignment="center" lineBreakMode="tailTruncation" baselineAdjustment="alignBaselines" adjustsFontForContentSizeCategory="YES" adjustsFontSizeToFit="NO" id="Qju-Ni-VDK">
                                                    <rect key="frame" x="16" y="0.0" width="288" height="43.5"/>
                                                    <autoresizingMask key="autoresizingMask"/>
                                                    <fontDescription key="fontDescription" style="UICTFontTextStyleBody"/>
                                                    <color key="textColor" red="0.0" green="0.47843137250000001" blue="1" alpha="1" colorSpace="custom" customColorSpace="sRGB"/>
                                                    <nil key="highlightedColor"/>
                                                </label>
                                            </subviews>
                                        </tableViewCellContentView>
                                    </tableViewCell>
                                </cells>
                            </tableViewSection>
                            <tableViewSection id="QFA-yO-vUj">
                                <string key="footerTitle">Import from a CSV file. Generate an export file first to see the data format. Book covers will be downloaded for rows with a Google Books ID. Duplicates and invalid entries will be skipped.  Note: Title and Author cells are mandatory. Authors should be separated by semicolons and be entered in the form: "Lastname, Firstnames". Subjects should be separated by semicolons.</string>
                                <cells>
                                    <tableViewCell clipsSubviews="YES" contentMode="scaleToFill" preservesSuperviewLayoutMargins="YES" selectionStyle="default" indentationWidth="10" textLabel="OTY-52-vzH" style="IBUITableViewCellStyleDefault" id="3l5-ie-WrC">
                                        <rect key="frame" x="0.0" y="254" width="320" height="44"/>
                                        <autoresizingMask key="autoresizingMask"/>
                                        <tableViewCellContentView key="contentView" opaque="NO" clipsSubviews="YES" multipleTouchEnabled="YES" contentMode="center" preservesSuperviewLayoutMargins="YES" insetsLayoutMarginsFromSafeArea="NO" tableViewCell="3l5-ie-WrC" id="0Uf-eX-pTr">
                                            <rect key="frame" x="0.0" y="0.0" width="320" height="43.5"/>
                                            <autoresizingMask key="autoresizingMask"/>
                                            <subviews>
                                                <label opaque="NO" multipleTouchEnabled="YES" contentMode="left" insetsLayoutMarginsFromSafeArea="NO" text="Import" textAlignment="center" lineBreakMode="tailTruncation" baselineAdjustment="alignBaselines" adjustsFontForContentSizeCategory="YES" adjustsFontSizeToFit="NO" id="OTY-52-vzH">
                                                    <rect key="frame" x="16" y="0.0" width="288" height="43.5"/>
                                                    <autoresizingMask key="autoresizingMask"/>
                                                    <fontDescription key="fontDescription" style="UICTFontTextStyleBody"/>
                                                    <color key="textColor" red="0.0" green="0.47843137250000001" blue="1" alpha="1" colorSpace="custom" customColorSpace="sRGB"/>
                                                    <nil key="highlightedColor"/>
                                                </label>
                                            </subviews>
                                        </tableViewCellContentView>
                                    </tableViewCell>
                                </cells>
                            </tableViewSection>
                            <tableViewSection footerTitle="This will delete all books and lists from this device. This is not reversible!" id="Q3j-ra-yin">
                                <cells>
                                    <tableViewCell clipsSubviews="YES" contentMode="scaleToFill" preservesSuperviewLayoutMargins="YES" selectionStyle="default" indentationWidth="10" textLabel="3qq-0f-zF3" style="IBUITableViewCellStyleDefault" id="ffS-bL-b9r">
                                        <rect key="frame" x="0.0" y="489.5" width="320" height="44"/>
                                        <autoresizingMask key="autoresizingMask"/>
                                        <tableViewCellContentView key="contentView" opaque="NO" clipsSubviews="YES" multipleTouchEnabled="YES" contentMode="center" preservesSuperviewLayoutMargins="YES" insetsLayoutMarginsFromSafeArea="NO" tableViewCell="ffS-bL-b9r" id="RXT-Vi-A5P">
                                            <rect key="frame" x="0.0" y="0.0" width="320" height="43.5"/>
                                            <autoresizingMask key="autoresizingMask"/>
                                            <subviews>
                                                <label opaque="NO" multipleTouchEnabled="YES" contentMode="left" insetsLayoutMarginsFromSafeArea="NO" text="Delete All" textAlignment="center" lineBreakMode="tailTruncation" baselineAdjustment="alignBaselines" adjustsFontForContentSizeCategory="YES" adjustsFontSizeToFit="NO" id="3qq-0f-zF3">
                                                    <rect key="frame" x="16" y="0.0" width="288" height="43.5"/>
                                                    <autoresizingMask key="autoresizingMask"/>
                                                    <fontDescription key="fontDescription" style="UICTFontTextStyleBody"/>
                                                    <color key="textColor" red="1" green="0.14913141730000001" blue="0.0" alpha="1" colorSpace="custom" customColorSpace="sRGB"/>
                                                    <nil key="highlightedColor"/>
                                                </label>
                                            </subviews>
                                        </tableViewCellContentView>
                                    </tableViewCell>
                                </cells>
                            </tableViewSection>
                        </sections>
                        <connections>
                            <outlet property="dataSource" destination="cE8-jq-0ch" id="Wai-Hv-4wB"/>
                            <outlet property="delegate" destination="cE8-jq-0ch" id="8l6-dM-rr5"/>
                        </connections>
                    </tableView>
                    <navigationItem key="navigationItem" title="Import / Export" largeTitleDisplayMode="never" id="0ao-jX-TXZ"/>
                </tableViewController>
                <placeholder placeholderIdentifier="IBFirstResponder" id="RmO-MQ-lf1" userLabel="First Responder" sceneMemberID="firstResponder"/>
            </objects>
            <point key="canvasLocation" x="4153" y="2662"/>
        </scene>
        <!--Settings-->
        <scene sceneID="zhJ-K2-oBR">
            <objects>
                <tableViewController extendedLayoutIncludesOpaqueBars="YES" clearsSelectionOnViewWillAppear="NO" id="8gH-PF-s8P" customClass="Settings" customModule="ReadingList" customModuleProvider="target" sceneMemberID="viewController">
                    <tableView key="view" clipsSubviews="YES" contentMode="scaleToFill" alwaysBounceVertical="YES" dataMode="static" style="grouped" rowHeight="-1" estimatedRowHeight="-1" sectionHeaderHeight="-1" sectionFooterHeight="-1" id="ZqF-cs-1ND">
                        <rect key="frame" x="0.0" y="0.0" width="320" height="568"/>
                        <autoresizingMask key="autoresizingMask" widthSizable="YES" heightSizable="YES"/>
                        <color key="backgroundColor" cocoaTouchSystemColor="groupTableViewBackgroundColor"/>
                        <view key="tableHeaderView" contentMode="scaleToFill" id="LPF-07-Qzn">
                            <rect key="frame" x="0.0" y="0.0" width="320" height="143"/>
                            <autoresizingMask key="autoresizingMask" flexibleMaxX="YES" flexibleMaxY="YES"/>
                            <subviews>
                                <view contentMode="scaleToFill" translatesAutoresizingMaskIntoConstraints="NO" id="AcT-sc-cWB">
                                    <rect key="frame" x="36" y="32" width="248.5" height="80"/>
                                    <subviews>
                                        <imageView userInteractionEnabled="NO" contentMode="scaleToFill" horizontalHuggingPriority="251" verticalHuggingPriority="251" image="AppIconOnWhiteRounded" translatesAutoresizingMaskIntoConstraints="NO" id="BFs-13-jz1">
                                            <rect key="frame" x="0.0" y="0.0" width="80" height="80"/>
                                            <constraints>
                                                <constraint firstAttribute="height" constant="80" id="g1R-Cq-PZG"/>
                                                <constraint firstAttribute="width" constant="80" id="wv6-m1-NZI"/>
                                            </constraints>
                                        </imageView>
                                        <view contentMode="scaleToFill" translatesAutoresizingMaskIntoConstraints="NO" id="3gL-mx-w2K" userLabel="LabelView">
                                            <rect key="frame" x="96" y="20.5" width="152.5" height="39"/>
                                            <subviews>
                                                <label opaque="NO" userInteractionEnabled="NO" contentMode="left" horizontalHuggingPriority="251" verticalHuggingPriority="251" text="Reading List" textAlignment="natural" lineBreakMode="tailTruncation" baselineAdjustment="alignBaselines" adjustsFontSizeToFit="NO" translatesAutoresizingMaskIntoConstraints="NO" id="ciI-q6-3VF">
                                                    <rect key="frame" x="0.0" y="0.0" width="98.5" height="21"/>
                                                    <fontDescription key="fontDescription" style="UICTFontTextStyleHeadline"/>
                                                    <nil key="textColor"/>
                                                    <nil key="highlightedColor"/>
                                                </label>
                                                <label opaque="NO" userInteractionEnabled="NO" contentMode="left" horizontalHuggingPriority="251" verticalHuggingPriority="251" text="v1.9.0" textAlignment="natural" lineBreakMode="tailTruncation" baselineAdjustment="alignBaselines" adjustsFontSizeToFit="NO" translatesAutoresizingMaskIntoConstraints="NO" id="Ckj-RI-Tky">
                                                    <rect key="frame" x="104.5" y="5" width="36" height="16"/>
                                                    <fontDescription key="fontDescription" style="UICTFontTextStyleFootnote"/>
                                                    <nil key="textColor"/>
                                                    <nil key="highlightedColor"/>
                                                </label>
                                                <label opaque="NO" userInteractionEnabled="NO" contentMode="left" horizontalHuggingPriority="251" verticalHuggingPriority="251" text="by Andrew Bennet" textAlignment="natural" lineBreakMode="tailTruncation" baselineAdjustment="alignBaselines" adjustsFontSizeToFit="NO" translatesAutoresizingMaskIntoConstraints="NO" id="aKh-Nt-SaJ">
                                                    <rect key="frame" x="0.0" y="21" width="126" height="18"/>
                                                    <fontDescription key="fontDescription" style="UICTFontTextStyleSubhead"/>
                                                    <nil key="textColor"/>
                                                    <nil key="highlightedColor"/>
                                                </label>
                                            </subviews>
                                            <constraints>
                                                <constraint firstItem="ciI-q6-3VF" firstAttribute="leading" secondItem="3gL-mx-w2K" secondAttribute="leading" id="1Qu-F7-qEh"/>
                                                <constraint firstItem="aKh-Nt-SaJ" firstAttribute="leading" secondItem="ciI-q6-3VF" secondAttribute="leading" id="1t1-Ei-nBe"/>
                                                <constraint firstItem="aKh-Nt-SaJ" firstAttribute="top" secondItem="ciI-q6-3VF" secondAttribute="bottom" id="8Mp-KR-kV7"/>
                                                <constraint firstAttribute="bottom" secondItem="aKh-Nt-SaJ" secondAttribute="bottom" id="OM0-hp-urX"/>
                                                <constraint firstItem="Ckj-RI-Tky" firstAttribute="leading" secondItem="ciI-q6-3VF" secondAttribute="trailing" constant="6" id="baB-CB-sC0"/>
                                                <constraint firstAttribute="trailing" secondItem="Ckj-RI-Tky" secondAttribute="trailing" constant="12" id="f1k-ZL-SYk"/>
                                                <constraint firstItem="Ckj-RI-Tky" firstAttribute="bottom" secondItem="ciI-q6-3VF" secondAttribute="bottom" id="hgJ-Ni-FKg"/>
                                                <constraint firstItem="ciI-q6-3VF" firstAttribute="top" secondItem="3gL-mx-w2K" secondAttribute="top" id="vQV-ul-LYA"/>
                                            </constraints>
                                        </view>
                                    </subviews>
                                    <constraints>
                                        <constraint firstAttribute="trailing" secondItem="3gL-mx-w2K" secondAttribute="trailing" id="2A0-7n-0Yi"/>
                                        <constraint firstItem="BFs-13-jz1" firstAttribute="leading" secondItem="AcT-sc-cWB" secondAttribute="leading" id="BTd-l5-TKr"/>
                                        <constraint firstItem="3gL-mx-w2K" firstAttribute="centerY" secondItem="AcT-sc-cWB" secondAttribute="centerY" id="EZj-AX-XcX"/>
                                        <constraint firstItem="BFs-13-jz1" firstAttribute="top" secondItem="AcT-sc-cWB" secondAttribute="top" id="abO-4W-QE2"/>
                                        <constraint firstItem="3gL-mx-w2K" firstAttribute="leading" secondItem="BFs-13-jz1" secondAttribute="trailing" constant="16" id="ciR-cZ-MRy"/>
                                        <constraint firstAttribute="bottom" secondItem="BFs-13-jz1" secondAttribute="bottom" id="h2P-62-Hch"/>
                                    </constraints>
                                </view>
                            </subviews>
                            <constraints>
                                <constraint firstItem="AcT-sc-cWB" firstAttribute="centerY" secondItem="LPF-07-Qzn" secondAttribute="centerY" id="Tng-Tu-tRo"/>
                                <constraint firstItem="AcT-sc-cWB" firstAttribute="centerX" secondItem="LPF-07-Qzn" secondAttribute="centerX" id="tFy-nR-93c"/>
                            </constraints>
                        </view>
                        <sections>
                            <tableViewSection id="5Iq-r5-nar">
                                <cells>
                                    <tableViewCell clipsSubviews="YES" contentMode="scaleToFill" selectionStyle="default" accessoryType="disclosureIndicator" indentationWidth="10" textLabel="3ua-tj-H0t" imageView="bF8-ZQ-qam" style="IBUITableViewCellStyleDefault" id="pL7-xc-bLp">
                                        <rect key="frame" x="0.0" y="143" width="320" height="44"/>
                                        <autoresizingMask key="autoresizingMask"/>
                                        <tableViewCellContentView key="contentView" opaque="NO" clipsSubviews="YES" multipleTouchEnabled="YES" contentMode="center" insetsLayoutMarginsFromSafeArea="NO" tableViewCell="pL7-xc-bLp" id="Rps-Uc-yfl">
                                            <rect key="frame" x="0.0" y="0.0" width="286" height="43.5"/>
                                            <autoresizingMask key="autoresizingMask"/>
                                            <subviews>
                                                <label opaque="NO" multipleTouchEnabled="YES" contentMode="left" insetsLayoutMarginsFromSafeArea="NO" text="About" textAlignment="natural" lineBreakMode="tailTruncation" baselineAdjustment="alignBaselines" adjustsFontForContentSizeCategory="YES" adjustsFontSizeToFit="NO" id="3ua-tj-H0t">
                                                    <rect key="frame" x="60" y="0.0" width="225" height="43.5"/>
                                                    <autoresizingMask key="autoresizingMask"/>
                                                    <fontDescription key="fontDescription" style="UICTFontTextStyleBody"/>
                                                    <nil key="textColor"/>
                                                    <nil key="highlightedColor"/>
                                                </label>
                                                <imageView opaque="NO" clipsSubviews="YES" multipleTouchEnabled="YES" contentMode="scaleToFill" insetsLayoutMarginsFromSafeArea="NO" image="About" id="bF8-ZQ-qam">
                                                    <rect key="frame" x="16" y="7" width="29" height="29"/>
                                                    <autoresizingMask key="autoresizingMask"/>
                                                </imageView>
                                            </subviews>
                                        </tableViewCellContentView>
                                        <connections>
                                            <segue destination="LPf-H4-Q9r" kind="showDetail" identifier="showDetail" id="R0B-Tl-MCg"/>
                                        </connections>
                                    </tableViewCell>
                                    <tableViewCell clipsSubviews="YES" contentMode="scaleToFill" selectionStyle="default" indentationWidth="10" textLabel="Dcf-g1-XpQ" imageView="N18-C6-xrw" style="IBUITableViewCellStyleDefault" id="Lv1-0L-flj">
                                        <rect key="frame" x="0.0" y="187" width="320" height="44"/>
                                        <autoresizingMask key="autoresizingMask"/>
                                        <tableViewCellContentView key="contentView" opaque="NO" clipsSubviews="YES" multipleTouchEnabled="YES" contentMode="center" insetsLayoutMarginsFromSafeArea="NO" tableViewCell="Lv1-0L-flj" id="Wyr-vG-FmG">
                                            <rect key="frame" x="0.0" y="0.0" width="320" height="43.5"/>
                                            <autoresizingMask key="autoresizingMask"/>
                                            <subviews>
                                                <label opaque="NO" multipleTouchEnabled="YES" contentMode="left" insetsLayoutMarginsFromSafeArea="NO" text="Rate" textAlignment="natural" lineBreakMode="tailTruncation" baselineAdjustment="alignBaselines" adjustsFontForContentSizeCategory="YES" adjustsFontSizeToFit="NO" id="Dcf-g1-XpQ">
                                                    <rect key="frame" x="60" y="0.0" width="244" height="43.5"/>
                                                    <autoresizingMask key="autoresizingMask"/>
                                                    <fontDescription key="fontDescription" style="UICTFontTextStyleBody"/>
                                                    <nil key="textColor"/>
                                                    <nil key="highlightedColor"/>
                                                </label>
                                                <imageView opaque="NO" clipsSubviews="YES" multipleTouchEnabled="YES" contentMode="scaleToFill" insetsLayoutMarginsFromSafeArea="NO" image="Star" id="N18-C6-xrw">
                                                    <rect key="frame" x="16" y="7" width="29" height="29"/>
                                                    <autoresizingMask key="autoresizingMask"/>
                                                </imageView>
                                            </subviews>
                                        </tableViewCellContentView>
                                    </tableViewCell>
                                    <tableViewCell clipsSubviews="YES" contentMode="scaleToFill" selectionStyle="default" accessoryType="disclosureIndicator" indentationWidth="10" textLabel="0wo-HB-QfE" imageView="yoY-MX-cJu" style="IBUITableViewCellStyleDefault" id="j8B-T2-Qce">
                                        <rect key="frame" x="0.0" y="231" width="320" height="44"/>
                                        <autoresizingMask key="autoresizingMask"/>
                                        <tableViewCellContentView key="contentView" opaque="NO" clipsSubviews="YES" multipleTouchEnabled="YES" contentMode="center" insetsLayoutMarginsFromSafeArea="NO" tableViewCell="j8B-T2-Qce" id="jik-qc-EOJ">
                                            <rect key="frame" x="0.0" y="0.0" width="286" height="43.5"/>
                                            <autoresizingMask key="autoresizingMask"/>
                                            <subviews>
                                                <label opaque="NO" multipleTouchEnabled="YES" contentMode="left" insetsLayoutMarginsFromSafeArea="NO" text="Leave Tip" textAlignment="natural" lineBreakMode="tailTruncation" baselineAdjustment="alignBaselines" adjustsFontForContentSizeCategory="YES" adjustsFontSizeToFit="NO" id="0wo-HB-QfE">
                                                    <rect key="frame" x="60" y="0.0" width="225" height="43.5"/>
                                                    <autoresizingMask key="autoresizingMask"/>
                                                    <fontDescription key="fontDescription" style="UICTFontTextStyleBody"/>
                                                    <nil key="textColor"/>
                                                    <nil key="highlightedColor"/>
                                                </label>
                                                <imageView opaque="NO" clipsSubviews="YES" multipleTouchEnabled="YES" contentMode="scaleToFill" insetsLayoutMarginsFromSafeArea="NO" image="Rate" id="yoY-MX-cJu">
                                                    <rect key="frame" x="16" y="7" width="29" height="29"/>
                                                    <autoresizingMask key="autoresizingMask"/>
                                                </imageView>
                                            </subviews>
                                        </tableViewCellContentView>
                                        <connections>
                                            <segue destination="BSn-qt-Bgf" kind="showDetail" id="5Z2-Fh-lZ1"/>
                                        </connections>
                                    </tableViewCell>
                                </cells>
                            </tableViewSection>
                            <tableViewSection id="vEb-Is-LE9">
                                <cells>
                                    <tableViewCell clipsSubviews="YES" contentMode="scaleToFill" selectionStyle="default" accessoryType="disclosureIndicator" indentationWidth="10" textLabel="VN9-Jw-6Mj" imageView="x8N-uL-385" style="IBUITableViewCellStyleDefault" id="RFQ-NO-Ht3">
                                        <rect key="frame" x="0.0" y="310" width="320" height="44"/>
                                        <autoresizingMask key="autoresizingMask"/>
                                        <tableViewCellContentView key="contentView" opaque="NO" clipsSubviews="YES" multipleTouchEnabled="YES" contentMode="center" insetsLayoutMarginsFromSafeArea="NO" tableViewCell="RFQ-NO-Ht3" id="MCy-Mc-j9N">
                                            <rect key="frame" x="0.0" y="0.0" width="286" height="43.5"/>
                                            <autoresizingMask key="autoresizingMask"/>
                                            <subviews>
                                                <label opaque="NO" multipleTouchEnabled="YES" contentMode="left" insetsLayoutMarginsFromSafeArea="NO" text="General" textAlignment="natural" lineBreakMode="tailTruncation" baselineAdjustment="alignBaselines" adjustsFontForContentSizeCategory="YES" adjustsFontSizeToFit="NO" id="VN9-Jw-6Mj">
                                                    <rect key="frame" x="60" y="0.0" width="225" height="43.5"/>
                                                    <autoresizingMask key="autoresizingMask"/>
                                                    <fontDescription key="fontDescription" style="UICTFontTextStyleBody"/>
                                                    <nil key="textColor"/>
                                                    <nil key="highlightedColor"/>
                                                </label>
                                                <imageView opaque="NO" clipsSubviews="YES" multipleTouchEnabled="YES" contentMode="scaleToFill" insetsLayoutMarginsFromSafeArea="NO" image="General" id="x8N-uL-385">
                                                    <rect key="frame" x="16" y="7" width="29" height="29"/>
                                                    <autoresizingMask key="autoresizingMask"/>
                                                </imageView>
                                            </subviews>
                                        </tableViewCellContentView>
                                        <connections>
                                            <segue destination="nOW-Xg-Zd7" kind="showDetail" id="lp8-1C-ZU8"/>
                                        </connections>
                                    </tableViewCell>
                                    <tableViewCell clipsSubviews="YES" contentMode="scaleToFill" selectionStyle="default" accessoryType="disclosureIndicator" indentationWidth="10" textLabel="alt-vc-jOb" imageView="Tdj-S0-DOA" style="IBUITableViewCellStyleDefault" id="7Sx-ag-uvI">
                                        <rect key="frame" x="0.0" y="354" width="320" height="44"/>
                                        <autoresizingMask key="autoresizingMask"/>
                                        <tableViewCellContentView key="contentView" opaque="NO" clipsSubviews="YES" multipleTouchEnabled="YES" contentMode="center" insetsLayoutMarginsFromSafeArea="NO" tableViewCell="7Sx-ag-uvI" id="vmB-iG-ubw">
                                            <rect key="frame" x="0.0" y="0.0" width="286" height="43.5"/>
                                            <autoresizingMask key="autoresizingMask"/>
                                            <subviews>
                                                <label opaque="NO" multipleTouchEnabled="YES" contentMode="left" insetsLayoutMarginsFromSafeArea="NO" text="Sort" textAlignment="natural" lineBreakMode="tailTruncation" baselineAdjustment="alignBaselines" adjustsFontForContentSizeCategory="YES" adjustsFontSizeToFit="NO" id="alt-vc-jOb">
                                                    <rect key="frame" x="60" y="0.0" width="225" height="43.5"/>
                                                    <autoresizingMask key="autoresizingMask"/>
                                                    <fontDescription key="fontDescription" style="UICTFontTextStyleBody"/>
                                                    <nil key="textColor"/>
                                                    <nil key="highlightedColor"/>
                                                </label>
                                                <imageView opaque="NO" clipsSubviews="YES" multipleTouchEnabled="YES" contentMode="scaleToFill" insetsLayoutMarginsFromSafeArea="NO" image="Sort" id="Tdj-S0-DOA">
                                                    <rect key="frame" x="16" y="7" width="29" height="29"/>
                                                    <autoresizingMask key="autoresizingMask"/>
                                                </imageView>
                                            </subviews>
                                        </tableViewCellContentView>
                                        <connections>
                                            <segue destination="stP-Vs-oLA" kind="showDetail" id="7Dt-mt-jId"/>
                                        </connections>
                                    </tableViewCell>
                                    <tableViewCell clipsSubviews="YES" contentMode="scaleToFill" selectionStyle="default" accessoryType="disclosureIndicator" indentationWidth="10" textLabel="exG-mV-Lb6" imageView="9tG-JR-IGa" style="IBUITableViewCellStyleDefault" id="9bd-bN-Q7n">
                                        <rect key="frame" x="0.0" y="398" width="320" height="44"/>
                                        <autoresizingMask key="autoresizingMask"/>
                                        <tableViewCellContentView key="contentView" opaque="NO" clipsSubviews="YES" multipleTouchEnabled="YES" contentMode="center" insetsLayoutMarginsFromSafeArea="NO" tableViewCell="9bd-bN-Q7n" id="v5q-Wl-oDj">
                                            <rect key="frame" x="0.0" y="0.0" width="286" height="43.5"/>
                                            <autoresizingMask key="autoresizingMask"/>
                                            <subviews>
                                                <label opaque="NO" multipleTouchEnabled="YES" contentMode="left" insetsLayoutMarginsFromSafeArea="NO" text="Import / Export" textAlignment="natural" lineBreakMode="tailTruncation" baselineAdjustment="alignBaselines" adjustsFontForContentSizeCategory="YES" adjustsFontSizeToFit="NO" id="exG-mV-Lb6">
                                                    <rect key="frame" x="60" y="0.0" width="225" height="43.5"/>
                                                    <autoresizingMask key="autoresizingMask"/>
                                                    <fontDescription key="fontDescription" style="UICTFontTextStyleBody"/>
                                                    <nil key="textColor"/>
                                                    <nil key="highlightedColor"/>
                                                </label>
                                                <imageView opaque="NO" clipsSubviews="YES" multipleTouchEnabled="YES" contentMode="scaleToFill" insetsLayoutMarginsFromSafeArea="NO" image="Data" id="9tG-JR-IGa">
                                                    <rect key="frame" x="16" y="7" width="29" height="29"/>
                                                    <autoresizingMask key="autoresizingMask"/>
                                                </imageView>
                                            </subviews>
                                        </tableViewCellContentView>
                                        <connections>
                                            <segue destination="R7D-Jc-uwA" kind="showDetail" identifier="settingsData" id="aeE-7W-9Cm"/>
                                        </connections>
                                    </tableViewCell>
                                    <tableViewCell clipsSubviews="YES" contentMode="scaleToFill" selectionStyle="default" accessoryType="disclosureIndicator" indentationWidth="10" textLabel="elX-Yh-5QX" imageView="0hW-ap-1Hk" style="IBUITableViewCellStyleDefault" id="m01-SV-sOh">
                                        <rect key="frame" x="0.0" y="442" width="320" height="44"/>
                                        <autoresizingMask key="autoresizingMask"/>
                                        <tableViewCellContentView key="contentView" opaque="NO" clipsSubviews="YES" multipleTouchEnabled="YES" contentMode="center" insetsLayoutMarginsFromSafeArea="NO" tableViewCell="m01-SV-sOh" id="AuR-rs-Q8X">
                                            <rect key="frame" x="0.0" y="0.0" width="286" height="43.5"/>
                                            <autoresizingMask key="autoresizingMask"/>
                                            <subviews>
                                                <label opaque="NO" multipleTouchEnabled="YES" contentMode="left" insetsLayoutMarginsFromSafeArea="NO" text="iCloud Sync" textAlignment="natural" lineBreakMode="tailTruncation" baselineAdjustment="alignBaselines" adjustsFontForContentSizeCategory="YES" adjustsFontSizeToFit="NO" id="elX-Yh-5QX">
                                                    <rect key="frame" x="60" y="0.0" width="225" height="43.5"/>
                                                    <autoresizingMask key="autoresizingMask"/>
                                                    <fontDescription key="fontDescription" style="UICTFontTextStyleBody"/>
                                                    <nil key="textColor"/>
                                                    <nil key="highlightedColor"/>
                                                </label>
                                                <imageView opaque="NO" clipsSubviews="YES" multipleTouchEnabled="YES" contentMode="scaleToFill" insetsLayoutMarginsFromSafeArea="NO" image="Cloud" id="0hW-ap-1Hk">
                                                    <rect key="frame" x="16" y="7" width="29" height="29"/>
                                                    <autoresizingMask key="autoresizingMask"/>
                                                </imageView>
                                            </subviews>
                                        </tableViewCellContentView>
                                        <connections>
                                            <segue destination="VhE-L4-bQD" kind="showDetail" id="TeI-Zm-QpX"/>
                                        </connections>
                                    </tableViewCell>
                                </cells>
                            </tableViewSection>
                        </sections>
                        <connections>
                            <outlet property="dataSource" destination="8gH-PF-s8P" id="3Kj-L5-PPi"/>
                            <outlet property="delegate" destination="8gH-PF-s8P" id="xkJ-sA-CDf"/>
                        </connections>
                    </tableView>
                    <navigationItem key="navigationItem" title="Settings" id="sFM-Po-jfP"/>
                    <connections>
                        <outlet property="versionLabel" destination="Ckj-RI-Tky" id="58h-WC-9VL"/>
                        <outletCollection property="headerLabels" destination="ciI-q6-3VF" collectionClass="NSMutableArray" id="MLg-WL-YRe"/>
                        <outletCollection property="headerLabels" destination="Ckj-RI-Tky" collectionClass="NSMutableArray" id="CTz-lQ-QU0"/>
                        <outletCollection property="headerLabels" destination="aKh-Nt-SaJ" collectionClass="NSMutableArray" id="spk-rU-msU"/>
                    </connections>
                </tableViewController>
                <placeholder placeholderIdentifier="IBFirstResponder" id="sX0-jN-C8g" userLabel="First Responder" sceneMemberID="firstResponder"/>
            </objects>
            <point key="canvasLocation" x="211.875" y="395.07042253521126"/>
        </scene>
        <!--About-->
        <scene sceneID="Maf-fZ-t6z">
            <objects>
                <tableViewController extendedLayoutIncludesOpaqueBars="YES" id="IOC-QW-2ti" customClass="About" customModule="ReadingList" customModuleProvider="target" sceneMemberID="viewController">
                    <tableView key="view" clipsSubviews="YES" contentMode="scaleToFill" alwaysBounceVertical="YES" dataMode="static" style="grouped" separatorStyle="default" rowHeight="-1" estimatedRowHeight="-1" sectionHeaderHeight="-1" sectionFooterHeight="-1" id="zoS-iR-X6u">
                        <rect key="frame" x="0.0" y="0.0" width="320" height="568"/>
                        <autoresizingMask key="autoresizingMask" widthSizable="YES" heightSizable="YES"/>
                        <color key="backgroundColor" cocoaTouchSystemColor="groupTableViewBackgroundColor"/>
                        <sections>
                            <tableViewSection id="gNP-kM-fDe">
                                <cells>
                                    <tableViewCell clipsSubviews="YES" contentMode="scaleToFill" selectionStyle="default" accessoryType="disclosureIndicator" indentationWidth="10" textLabel="szE-7z-GeH" imageView="Leu-nB-A5y" style="IBUITableViewCellStyleDefault" id="0jA-9Z-oTa">
                                        <rect key="frame" x="0.0" y="35" width="320" height="44"/>
                                        <autoresizingMask key="autoresizingMask"/>
                                        <tableViewCellContentView key="contentView" opaque="NO" clipsSubviews="YES" multipleTouchEnabled="YES" contentMode="center" insetsLayoutMarginsFromSafeArea="NO" tableViewCell="0jA-9Z-oTa" id="f2N-r3-PTd">
                                            <rect key="frame" x="0.0" y="0.0" width="286" height="43.5"/>
                                            <autoresizingMask key="autoresizingMask"/>
                                            <subviews>
                                                <label opaque="NO" multipleTouchEnabled="YES" contentMode="left" insetsLayoutMarginsFromSafeArea="NO" text="Website" textAlignment="natural" lineBreakMode="tailTruncation" baselineAdjustment="alignBaselines" adjustsFontForContentSizeCategory="YES" adjustsFontSizeToFit="NO" id="szE-7z-GeH">
                                                    <rect key="frame" x="60" y="0.0" width="225" height="43.5"/>
                                                    <autoresizingMask key="autoresizingMask"/>
                                                    <fontDescription key="fontDescription" style="UICTFontTextStyleBody"/>
                                                    <nil key="textColor"/>
                                                    <nil key="highlightedColor"/>
                                                </label>
                                                <imageView opaque="NO" clipsSubviews="YES" multipleTouchEnabled="YES" contentMode="scaleToFill" insetsLayoutMarginsFromSafeArea="NO" image="Website" id="Leu-nB-A5y">
                                                    <rect key="frame" x="16" y="7" width="29" height="29"/>
                                                    <autoresizingMask key="autoresizingMask"/>
                                                </imageView>
                                            </subviews>
                                        </tableViewCellContentView>
                                    </tableViewCell>
                                    <tableViewCell clipsSubviews="YES" contentMode="scaleToFill" selectionStyle="default" indentationWidth="10" textLabel="L7D-Cl-z5k" imageView="mwZ-h2-LLX" style="IBUITableViewCellStyleDefault" id="mEP-Yz-tTo">
                                        <rect key="frame" x="0.0" y="79" width="320" height="44"/>
                                        <autoresizingMask key="autoresizingMask"/>
                                        <tableViewCellContentView key="contentView" opaque="NO" clipsSubviews="YES" multipleTouchEnabled="YES" contentMode="center" insetsLayoutMarginsFromSafeArea="NO" tableViewCell="mEP-Yz-tTo" id="4ze-Ap-7mn">
                                            <rect key="frame" x="0.0" y="0.0" width="320" height="43.5"/>
                                            <autoresizingMask key="autoresizingMask"/>
                                            <subviews>
                                                <label opaque="NO" multipleTouchEnabled="YES" contentMode="left" insetsLayoutMarginsFromSafeArea="NO" text="Share" textAlignment="natural" lineBreakMode="tailTruncation" baselineAdjustment="alignBaselines" adjustsFontForContentSizeCategory="YES" adjustsFontSizeToFit="NO" id="L7D-Cl-z5k">
                                                    <rect key="frame" x="60" y="0.0" width="244" height="43.5"/>
                                                    <autoresizingMask key="autoresizingMask"/>
                                                    <fontDescription key="fontDescription" style="UICTFontTextStyleBody"/>
                                                    <nil key="textColor"/>
                                                    <nil key="highlightedColor"/>
                                                </label>
                                                <imageView opaque="NO" clipsSubviews="YES" multipleTouchEnabled="YES" contentMode="scaleToFill" insetsLayoutMarginsFromSafeArea="NO" image="Share" id="mwZ-h2-LLX">
                                                    <rect key="frame" x="16" y="7" width="29" height="29"/>
                                                    <autoresizingMask key="autoresizingMask"/>
                                                </imageView>
                                            </subviews>
                                        </tableViewCellContentView>
                                    </tableViewCell>
                                    <tableViewCell clipsSubviews="YES" contentMode="scaleToFill" selectionStyle="default" indentationWidth="10" textLabel="vGZ-GD-wqK" imageView="KoU-nj-FPM" style="IBUITableViewCellStyleDefault" id="pHd-eQ-XBq">
                                        <rect key="frame" x="0.0" y="123" width="320" height="44"/>
                                        <autoresizingMask key="autoresizingMask"/>
                                        <tableViewCellContentView key="contentView" opaque="NO" clipsSubviews="YES" multipleTouchEnabled="YES" contentMode="center" insetsLayoutMarginsFromSafeArea="NO" tableViewCell="pHd-eQ-XBq" id="7w0-At-VLN">
                                            <rect key="frame" x="0.0" y="0.0" width="320" height="43.5"/>
                                            <autoresizingMask key="autoresizingMask"/>
                                            <subviews>
                                                <label opaque="NO" multipleTouchEnabled="YES" contentMode="left" insetsLayoutMarginsFromSafeArea="NO" text="Contact" textAlignment="natural" lineBreakMode="tailTruncation" baselineAdjustment="alignBaselines" adjustsFontForContentSizeCategory="YES" adjustsFontSizeToFit="NO" id="vGZ-GD-wqK">
                                                    <rect key="frame" x="60" y="0.0" width="244" height="43.5"/>
                                                    <autoresizingMask key="autoresizingMask"/>
                                                    <fontDescription key="fontDescription" style="UICTFontTextStyleBody"/>
                                                    <nil key="textColor"/>
                                                    <nil key="highlightedColor"/>
                                                </label>
                                                <imageView opaque="NO" clipsSubviews="YES" multipleTouchEnabled="YES" contentMode="scaleToFill" insetsLayoutMarginsFromSafeArea="NO" image="Contact" id="KoU-nj-FPM">
                                                    <rect key="frame" x="16" y="7" width="29" height="29"/>
                                                    <autoresizingMask key="autoresizingMask"/>
                                                </imageView>
                                            </subviews>
                                        </tableViewCellContentView>
                                    </tableViewCell>
                                    <tableViewCell clipsSubviews="YES" contentMode="scaleToFill" selectionStyle="default" indentationWidth="10" textLabel="q7e-g0-jQY" imageView="Xgf-Bj-rlI" style="IBUITableViewCellStyleDefault" id="Dg1-N9-dTa">
                                        <rect key="frame" x="0.0" y="167" width="320" height="44"/>
                                        <autoresizingMask key="autoresizingMask"/>
                                        <tableViewCellContentView key="contentView" opaque="NO" clipsSubviews="YES" multipleTouchEnabled="YES" contentMode="center" insetsLayoutMarginsFromSafeArea="NO" tableViewCell="Dg1-N9-dTa" id="WjH-OE-BtJ">
                                            <rect key="frame" x="0.0" y="0.0" width="320" height="43.5"/>
                                            <autoresizingMask key="autoresizingMask"/>
                                            <subviews>
                                                <label opaque="NO" multipleTouchEnabled="YES" contentMode="left" insetsLayoutMarginsFromSafeArea="NO" text="Join Beta" textAlignment="natural" lineBreakMode="tailTruncation" baselineAdjustment="alignBaselines" adjustsFontForContentSizeCategory="YES" adjustsFontSizeToFit="NO" id="q7e-g0-jQY">
                                                    <rect key="frame" x="60" y="0.0" width="244" height="43.5"/>
                                                    <autoresizingMask key="autoresizingMask"/>
                                                    <fontDescription key="fontDescription" style="UICTFontTextStyleBody"/>
                                                    <nil key="textColor"/>
                                                    <nil key="highlightedColor"/>
                                                </label>
                                                <imageView opaque="NO" clipsSubviews="YES" multipleTouchEnabled="YES" contentMode="scaleToFill" insetsLayoutMarginsFromSafeArea="NO" image="Beta" id="Xgf-Bj-rlI">
                                                    <rect key="frame" x="16" y="7" width="29" height="29"/>
                                                    <autoresizingMask key="autoresizingMask"/>
                                                </imageView>
                                            </subviews>
                                        </tableViewCellContentView>
                                    </tableViewCell>
                                    <tableViewCell clipsSubviews="YES" contentMode="scaleToFill" selectionStyle="default" accessoryType="disclosureIndicator" indentationWidth="10" textLabel="xzd-ie-yeM" imageView="mg5-eN-5Ig" style="IBUITableViewCellStyleDefault" id="r2p-K4-rBi">
                                        <rect key="frame" x="0.0" y="211" width="320" height="44"/>
                                        <autoresizingMask key="autoresizingMask"/>
                                        <tableViewCellContentView key="contentView" opaque="NO" clipsSubviews="YES" multipleTouchEnabled="YES" contentMode="center" insetsLayoutMarginsFromSafeArea="NO" tableViewCell="r2p-K4-rBi" id="web-xW-2sl">
                                            <rect key="frame" x="0.0" y="0.0" width="286" height="43.5"/>
                                            <autoresizingMask key="autoresizingMask"/>
                                            <subviews>
                                                <label opaque="NO" multipleTouchEnabled="YES" contentMode="left" insetsLayoutMarginsFromSafeArea="NO" text="Source Code" textAlignment="natural" lineBreakMode="tailTruncation" baselineAdjustment="alignBaselines" adjustsFontForContentSizeCategory="YES" adjustsFontSizeToFit="NO" id="xzd-ie-yeM">
                                                    <rect key="frame" x="60" y="0.0" width="225" height="43.5"/>
                                                    <autoresizingMask key="autoresizingMask"/>
                                                    <fontDescription key="fontDescription" style="UICTFontTextStyleBody"/>
                                                    <nil key="textColor"/>
                                                    <nil key="highlightedColor"/>
                                                </label>
                                                <imageView opaque="NO" clipsSubviews="YES" multipleTouchEnabled="YES" contentMode="scaleToFill" insetsLayoutMarginsFromSafeArea="NO" image="Github" id="mg5-eN-5Ig">
                                                    <rect key="frame" x="16" y="7" width="29" height="29"/>
                                                    <autoresizingMask key="autoresizingMask"/>
                                                </imageView>
                                            </subviews>
                                        </tableViewCellContentView>
                                    </tableViewCell>
                                    <tableViewCell clipsSubviews="YES" contentMode="scaleToFill" selectionStyle="default" accessoryType="disclosureIndicator" indentationWidth="10" textLabel="jOp-CV-H58" imageView="a1o-2m-w7f" style="IBUITableViewCellStyleDefault" id="EvM-Nf-a1H">
                                        <rect key="frame" x="0.0" y="255" width="320" height="44"/>
                                        <autoresizingMask key="autoresizingMask"/>
                                        <tableViewCellContentView key="contentView" opaque="NO" clipsSubviews="YES" multipleTouchEnabled="YES" contentMode="center" insetsLayoutMarginsFromSafeArea="NO" tableViewCell="EvM-Nf-a1H" id="rYE-Y2-McV">
                                            <rect key="frame" x="0.0" y="0.0" width="286" height="43.5"/>
                                            <autoresizingMask key="autoresizingMask"/>
                                            <subviews>
                                                <label opaque="NO" multipleTouchEnabled="YES" contentMode="left" insetsLayoutMarginsFromSafeArea="NO" text="Attributions" textAlignment="natural" lineBreakMode="tailTruncation" baselineAdjustment="alignBaselines" adjustsFontForContentSizeCategory="YES" adjustsFontSizeToFit="NO" id="jOp-CV-H58">
                                                    <rect key="frame" x="60" y="0.0" width="225" height="43.5"/>
                                                    <autoresizingMask key="autoresizingMask"/>
                                                    <fontDescription key="fontDescription" style="UICTFontTextStyleBody"/>
                                                    <nil key="textColor"/>
                                                    <nil key="highlightedColor"/>
                                                </label>
                                                <imageView opaque="NO" clipsSubviews="YES" multipleTouchEnabled="YES" contentMode="scaleToFill" insetsLayoutMarginsFromSafeArea="NO" image="Attributions" id="a1o-2m-w7f">
                                                    <rect key="frame" x="16" y="7" width="29" height="29"/>
                                                    <autoresizingMask key="autoresizingMask"/>
                                                </imageView>
                                            </subviews>
                                        </tableViewCellContentView>
                                        <connections>
                                            <segue destination="JrL-ql-2d7" kind="show" id="ieb-XC-cth"/>
                                        </connections>
                                    </tableViewCell>
                                </cells>
                            </tableViewSection>
                        </sections>
                        <connections>
                            <outlet property="dataSource" destination="IOC-QW-2ti" id="TJ1-lk-WV4"/>
                            <outlet property="delegate" destination="IOC-QW-2ti" id="DSw-aF-iyz"/>
                        </connections>
                    </tableView>
                    <navigationItem key="navigationItem" title="About" largeTitleDisplayMode="never" id="ttt-TN-shv"/>
                </tableViewController>
                <placeholder placeholderIdentifier="IBFirstResponder" id="H4I-Uv-8g9" userLabel="First Responder" sceneMemberID="firstResponder"/>
            </objects>
            <point key="canvasLocation" x="-798" y="1272"/>
        </scene>
        <!--General-->
        <scene sceneID="a85-mC-3xr">
            <objects>
                <viewController extendedLayoutIncludesOpaqueBars="YES" id="kjU-uA-m7B" customClass="General" customModule="ReadingList" customModuleProvider="target" sceneMemberID="viewController">
                    <view key="view" contentMode="scaleToFill" id="30c-Ac-DNi">
                        <rect key="frame" x="0.0" y="0.0" width="320" height="568"/>
                        <autoresizingMask key="autoresizingMask" widthSizable="YES" heightSizable="YES"/>
                        <color key="backgroundColor" white="1" alpha="1" colorSpace="custom" customColorSpace="genericGamma22GrayColorSpace"/>
                        <viewLayoutGuide key="safeArea" id="qVV-Q7-0S0"/>
                    </view>
                    <navigationItem key="navigationItem" title="General" largeTitleDisplayMode="never" id="lfi-dq-h4g"/>
                </viewController>
                <placeholder placeholderIdentifier="IBFirstResponder" id="VOu-Ca-EPi" userLabel="First Responder" sceneMemberID="firstResponder"/>
            </objects>
            <point key="canvasLocation" x="1978" y="1858"/>
        </scene>
        <!--Themed Navigation Controller-->
        <scene sceneID="4ua-yp-QQh">
            <objects>
                <navigationController id="nOW-Xg-Zd7" customClass="ThemedNavigationController" customModule="ReadingList" customModuleProvider="target" sceneMemberID="viewController">
                    <navigationBar key="navigationBar" contentMode="scaleToFill" insetsLayoutMarginsFromSafeArea="NO" id="y9f-b0-LQ6">
                        <rect key="frame" x="0.0" y="20" width="320" height="44"/>
                        <autoresizingMask key="autoresizingMask"/>
                    </navigationBar>
                    <connections>
                        <segue destination="kjU-uA-m7B" kind="relationship" relationship="rootViewController" id="oFq-Ei-BJ0"/>
                    </connections>
                </navigationController>
                <placeholder placeholderIdentifier="IBFirstResponder" id="gnW-gP-6g2" userLabel="First Responder" sceneMemberID="firstResponder"/>
            </objects>
            <point key="canvasLocation" x="1104" y="1858"/>
        </scene>
        <!--Themed Navigation Controller-->
        <scene sceneID="Ic8-dG-UhO">
            <objects>
                <navigationController id="LPf-H4-Q9r" customClass="ThemedNavigationController" customModule="ReadingList" customModuleProvider="target" sceneMemberID="viewController">
                    <navigationBar key="navigationBar" contentMode="scaleToFill" id="Ysp-6p-Ma6">
                        <rect key="frame" x="0.0" y="20" width="320" height="44"/>
                        <autoresizingMask key="autoresizingMask"/>
                    </navigationBar>
                    <connections>
                        <segue destination="IOC-QW-2ti" kind="relationship" relationship="rootViewController" id="irm-D9-vuQ"/>
                    </connections>
                </navigationController>
                <placeholder placeholderIdentifier="IBFirstResponder" id="Heb-lV-f59" userLabel="First Responder" sceneMemberID="firstResponder"/>
            </objects>
            <point key="canvasLocation" x="-1650" y="1272"/>
        </scene>
        <!--Attributions-->
        <scene sceneID="Iwb-BL-imb">
            <objects>
                <tableViewController extendedLayoutIncludesOpaqueBars="YES" id="JrL-ql-2d7" customClass="Attributions" customModule="ReadingList" customModuleProvider="target" sceneMemberID="viewController">
                    <tableView key="view" clipsSubviews="YES" contentMode="scaleToFill" alwaysBounceVertical="YES" dataMode="static" style="grouped" separatorStyle="default" rowHeight="60" estimatedRowHeight="70" sectionHeaderHeight="18" sectionFooterHeight="18" id="XCM-GF-8zF">
                        <rect key="frame" x="0.0" y="0.0" width="320" height="568"/>
                        <autoresizingMask key="autoresizingMask" widthSizable="YES" heightSizable="YES"/>
                        <color key="backgroundColor" cocoaTouchSystemColor="groupTableViewBackgroundColor"/>
                        <sections>
                            <tableViewSection headerTitle="Attributions" id="n3S-Yz-lqG">
                                <cells>
                                    <tableViewCell clipsSubviews="YES" contentMode="scaleToFill" preservesSuperviewLayoutMargins="YES" selectionStyle="default" accessoryType="disclosureIndicator" indentationWidth="10" id="fIZ-0T-7v0">
                                        <rect key="frame" x="0.0" y="55.5" width="320" height="60"/>
                                        <autoresizingMask key="autoresizingMask"/>
                                        <tableViewCellContentView key="contentView" opaque="NO" clipsSubviews="YES" multipleTouchEnabled="YES" contentMode="center" preservesSuperviewLayoutMargins="YES" insetsLayoutMarginsFromSafeArea="NO" tableViewCell="fIZ-0T-7v0" id="EgI-ca-jou">
                                            <rect key="frame" x="0.0" y="0.0" width="286" height="59.5"/>
                                            <autoresizingMask key="autoresizingMask"/>
                                            <subviews>
                                                <label opaque="NO" userInteractionEnabled="NO" contentMode="left" horizontalHuggingPriority="251" verticalHuggingPriority="252" text="Icons8" textAlignment="natural" lineBreakMode="tailTruncation" baselineAdjustment="alignBaselines" adjustsFontForContentSizeCategory="YES" adjustsFontSizeToFit="NO" translatesAutoresizingMaskIntoConstraints="NO" id="Bj1-14-2BS">
                                                    <rect key="frame" x="16" y="11" width="262" height="21"/>
                                                    <fontDescription key="fontDescription" style="UICTFontTextStyleBody"/>
                                                    <nil key="textColor"/>
                                                    <nil key="highlightedColor"/>
                                                </label>
                                                <label opaque="NO" userInteractionEnabled="NO" contentMode="left" horizontalHuggingPriority="251" verticalHuggingPriority="251" verticalCompressionResistancePriority="749" text="Copyright © Icons8 Provided under the CC-BY-ND 3.0 License" textAlignment="natural" lineBreakMode="tailTruncation" numberOfLines="0" baselineAdjustment="alignBaselines" adjustsFontForContentSizeCategory="YES" adjustsFontSizeToFit="NO" translatesAutoresizingMaskIntoConstraints="NO" id="rpz-0D-Pfg">
                                                    <rect key="frame" x="16" y="32" width="262" height="17"/>
                                                    <fontDescription key="fontDescription" style="UICTFontTextStyleCaption1"/>
                                                    <nil key="textColor"/>
                                                    <nil key="highlightedColor"/>
                                                </label>
                                            </subviews>
                                            <constraints>
                                                <constraint firstItem="rpz-0D-Pfg" firstAttribute="leading" secondItem="EgI-ca-jou" secondAttribute="leadingMargin" id="1rc-w2-5fg"/>
                                                <constraint firstAttribute="bottomMargin" secondItem="rpz-0D-Pfg" secondAttribute="bottom" id="8zK-6F-bDN"/>
                                                <constraint firstItem="rpz-0D-Pfg" firstAttribute="top" secondItem="Bj1-14-2BS" secondAttribute="bottom" id="IKE-oL-dJk"/>
                                                <constraint firstItem="Bj1-14-2BS" firstAttribute="leading" secondItem="EgI-ca-jou" secondAttribute="leadingMargin" id="KtW-e5-kve"/>
                                                <constraint firstAttribute="trailingMargin" secondItem="rpz-0D-Pfg" secondAttribute="trailing" id="Wf1-SC-dur"/>
                                                <constraint firstAttribute="trailingMargin" secondItem="Bj1-14-2BS" secondAttribute="trailing" id="lJF-eA-Cho"/>
                                                <constraint firstItem="Bj1-14-2BS" firstAttribute="top" secondItem="EgI-ca-jou" secondAttribute="topMargin" id="yX0-tf-JVK"/>
                                            </constraints>
                                        </tableViewCellContentView>
                                    </tableViewCell>
                                    <tableViewCell clipsSubviews="YES" contentMode="scaleToFill" preservesSuperviewLayoutMargins="YES" selectionStyle="default" accessoryType="disclosureIndicator" indentationWidth="10" id="ZCS-O0-03S">
                                        <rect key="frame" x="0.0" y="115.5" width="320" height="60"/>
                                        <autoresizingMask key="autoresizingMask"/>
                                        <tableViewCellContentView key="contentView" opaque="NO" clipsSubviews="YES" multipleTouchEnabled="YES" contentMode="center" preservesSuperviewLayoutMargins="YES" insetsLayoutMarginsFromSafeArea="NO" tableViewCell="ZCS-O0-03S" id="CT3-bm-Qgc">
                                            <rect key="frame" x="0.0" y="0.0" width="286" height="59.5"/>
                                            <autoresizingMask key="autoresizingMask"/>
                                            <subviews>
                                                <label opaque="NO" userInteractionEnabled="NO" contentMode="left" horizontalHuggingPriority="251" verticalHuggingPriority="252" text="Eureka" textAlignment="natural" lineBreakMode="tailTruncation" baselineAdjustment="alignBaselines" adjustsFontForContentSizeCategory="YES" adjustsFontSizeToFit="NO" translatesAutoresizingMaskIntoConstraints="NO" id="fhn-ZB-5gw">
                                                    <rect key="frame" x="16" y="11" width="262" height="21"/>
                                                    <fontDescription key="fontDescription" style="UICTFontTextStyleBody"/>
                                                    <nil key="textColor"/>
                                                    <nil key="highlightedColor"/>
                                                </label>
                                                <label opaque="NO" userInteractionEnabled="NO" contentMode="left" horizontalHuggingPriority="251" verticalHuggingPriority="251" verticalCompressionResistancePriority="749" text="Copyright © 2015 XMARTLABS Provided under the MIT License" textAlignment="natural" lineBreakMode="tailTruncation" numberOfLines="0" baselineAdjustment="alignBaselines" adjustsFontForContentSizeCategory="YES" adjustsFontSizeToFit="NO" translatesAutoresizingMaskIntoConstraints="NO" id="p7P-F0-cGr">
                                                    <rect key="frame" x="16" y="32" width="262" height="17"/>
                                                    <fontDescription key="fontDescription" style="UICTFontTextStyleCaption1"/>
                                                    <nil key="textColor"/>
                                                    <nil key="highlightedColor"/>
                                                </label>
                                            </subviews>
                                            <constraints>
                                                <constraint firstItem="fhn-ZB-5gw" firstAttribute="top" secondItem="CT3-bm-Qgc" secondAttribute="topMargin" id="SzY-Fm-ea3"/>
                                                <constraint firstItem="fhn-ZB-5gw" firstAttribute="leading" secondItem="CT3-bm-Qgc" secondAttribute="leadingMargin" id="YCJ-uQ-AP3"/>
                                                <constraint firstAttribute="trailingMargin" secondItem="p7P-F0-cGr" secondAttribute="trailing" id="Zc7-2h-jh8"/>
                                                <constraint firstItem="p7P-F0-cGr" firstAttribute="top" secondItem="fhn-ZB-5gw" secondAttribute="bottom" id="bKg-Uj-EQN"/>
                                                <constraint firstItem="p7P-F0-cGr" firstAttribute="leading" secondItem="CT3-bm-Qgc" secondAttribute="leadingMargin" id="biL-eP-mmY"/>
                                                <constraint firstAttribute="bottomMargin" secondItem="p7P-F0-cGr" secondAttribute="bottom" id="lyJ-iK-wPW"/>
                                                <constraint firstAttribute="trailingMargin" secondItem="fhn-ZB-5gw" secondAttribute="trailing" id="zrv-Tk-0PV"/>
                                            </constraints>
                                        </tableViewCellContentView>
                                    </tableViewCell>
                                    <tableViewCell clipsSubviews="YES" contentMode="scaleToFill" preservesSuperviewLayoutMargins="YES" selectionStyle="default" accessoryType="disclosureIndicator" indentationWidth="10" id="0UB-9S-4hp">
                                        <rect key="frame" x="0.0" y="175.5" width="320" height="60"/>
                                        <autoresizingMask key="autoresizingMask"/>
                                        <tableViewCellContentView key="contentView" opaque="NO" clipsSubviews="YES" multipleTouchEnabled="YES" contentMode="center" preservesSuperviewLayoutMargins="YES" insetsLayoutMarginsFromSafeArea="NO" tableViewCell="0UB-9S-4hp" id="ocT-iU-oHQ">
                                            <rect key="frame" x="0.0" y="0.0" width="286" height="59.5"/>
                                            <autoresizingMask key="autoresizingMask"/>
                                            <subviews>
                                                <label opaque="NO" userInteractionEnabled="NO" contentMode="left" horizontalHuggingPriority="251" verticalHuggingPriority="252" text="DZNEmptyDataSet" textAlignment="natural" lineBreakMode="tailTruncation" baselineAdjustment="alignBaselines" adjustsFontForContentSizeCategory="YES" adjustsFontSizeToFit="NO" translatesAutoresizingMaskIntoConstraints="NO" id="fRH-da-dko">
                                                    <rect key="frame" x="16" y="11" width="262" height="21"/>
                                                    <fontDescription key="fontDescription" style="UICTFontTextStyleBody"/>
                                                    <nil key="textColor"/>
                                                    <nil key="highlightedColor"/>
                                                </label>
                                                <label opaque="NO" userInteractionEnabled="NO" contentMode="left" horizontalHuggingPriority="251" verticalHuggingPriority="251" verticalCompressionResistancePriority="749" text="Copyright © 2016 Ignacio Romero Zurbuchen Provided under the MIT License" textAlignment="natural" lineBreakMode="tailTruncation" numberOfLines="0" baselineAdjustment="alignBaselines" adjustsFontForContentSizeCategory="YES" adjustsFontSizeToFit="NO" translatesAutoresizingMaskIntoConstraints="NO" id="nE8-aT-Y0Y">
                                                    <rect key="frame" x="16" y="32" width="262" height="17"/>
                                                    <fontDescription key="fontDescription" style="UICTFontTextStyleCaption1"/>
                                                    <nil key="textColor"/>
                                                    <nil key="highlightedColor"/>
                                                </label>
                                            </subviews>
                                            <constraints>
                                                <constraint firstItem="nE8-aT-Y0Y" firstAttribute="top" secondItem="fRH-da-dko" secondAttribute="bottom" id="GLq-Ip-l2S"/>
                                                <constraint firstItem="fRH-da-dko" firstAttribute="top" secondItem="ocT-iU-oHQ" secondAttribute="topMargin" id="KFT-sb-m9s"/>
                                                <constraint firstItem="fRH-da-dko" firstAttribute="leading" secondItem="ocT-iU-oHQ" secondAttribute="leadingMargin" id="KTA-L6-G9Z"/>
                                                <constraint firstAttribute="trailingMargin" secondItem="nE8-aT-Y0Y" secondAttribute="trailing" id="OCp-MP-m51"/>
                                                <constraint firstAttribute="bottomMargin" secondItem="nE8-aT-Y0Y" secondAttribute="bottom" id="PnH-EZ-3YN"/>
                                                <constraint firstItem="nE8-aT-Y0Y" firstAttribute="leading" secondItem="ocT-iU-oHQ" secondAttribute="leadingMargin" id="a83-7I-QEJ"/>
                                                <constraint firstAttribute="trailingMargin" secondItem="fRH-da-dko" secondAttribute="trailing" id="pDd-fh-Lga"/>
                                            </constraints>
                                        </tableViewCellContentView>
                                    </tableViewCell>
                                    <tableViewCell clipsSubviews="YES" contentMode="scaleToFill" preservesSuperviewLayoutMargins="YES" selectionStyle="default" accessoryType="disclosureIndicator" indentationWidth="10" id="sSs-lS-fmR">
                                        <rect key="frame" x="0.0" y="235.5" width="320" height="60"/>
                                        <autoresizingMask key="autoresizingMask"/>
                                        <tableViewCellContentView key="contentView" opaque="NO" clipsSubviews="YES" multipleTouchEnabled="YES" contentMode="center" preservesSuperviewLayoutMargins="YES" insetsLayoutMarginsFromSafeArea="NO" tableViewCell="sSs-lS-fmR" id="n8H-2E-yuB">
                                            <rect key="frame" x="0.0" y="0.0" width="286" height="59.5"/>
                                            <autoresizingMask key="autoresizingMask"/>
                                            <subviews>
                                                <label opaque="NO" userInteractionEnabled="NO" contentMode="left" horizontalHuggingPriority="251" verticalHuggingPriority="252" text="SwiftyJSON" textAlignment="natural" lineBreakMode="tailTruncation" baselineAdjustment="alignBaselines" adjustsFontForContentSizeCategory="YES" adjustsFontSizeToFit="NO" translatesAutoresizingMaskIntoConstraints="NO" id="cfq-w9-Vhg">
                                                    <rect key="frame" x="16" y="11" width="262" height="21"/>
                                                    <fontDescription key="fontDescription" style="UICTFontTextStyleBody"/>
                                                    <nil key="textColor"/>
                                                    <nil key="highlightedColor"/>
                                                </label>
                                                <label opaque="NO" userInteractionEnabled="NO" contentMode="left" horizontalHuggingPriority="251" verticalHuggingPriority="251" verticalCompressionResistancePriority="749" text="Copyright © 2016 Ruoyu Fu Provided under the MIT License" textAlignment="natural" lineBreakMode="tailTruncation" numberOfLines="0" baselineAdjustment="alignBaselines" adjustsFontForContentSizeCategory="YES" adjustsFontSizeToFit="NO" translatesAutoresizingMaskIntoConstraints="NO" id="iHb-oE-jas">
                                                    <rect key="frame" x="16" y="32" width="262" height="17"/>
                                                    <fontDescription key="fontDescription" style="UICTFontTextStyleCaption1"/>
                                                    <nil key="textColor"/>
                                                    <nil key="highlightedColor"/>
                                                </label>
                                            </subviews>
                                            <constraints>
                                                <constraint firstAttribute="trailingMargin" secondItem="iHb-oE-jas" secondAttribute="trailing" id="0tb-Kj-rWI"/>
                                                <constraint firstAttribute="trailingMargin" secondItem="cfq-w9-Vhg" secondAttribute="trailing" id="7kE-5f-0Dq"/>
                                                <constraint firstItem="cfq-w9-Vhg" firstAttribute="leading" secondItem="n8H-2E-yuB" secondAttribute="leadingMargin" id="CUO-oL-JV9"/>
                                                <constraint firstItem="iHb-oE-jas" firstAttribute="top" secondItem="cfq-w9-Vhg" secondAttribute="bottom" id="RLB-pH-sMa"/>
                                                <constraint firstItem="iHb-oE-jas" firstAttribute="leading" secondItem="n8H-2E-yuB" secondAttribute="leadingMargin" id="Umg-SN-mLz"/>
                                                <constraint firstAttribute="bottomMargin" secondItem="iHb-oE-jas" secondAttribute="bottom" id="ZqF-zu-UZO"/>
                                                <constraint firstItem="cfq-w9-Vhg" firstAttribute="top" secondItem="n8H-2E-yuB" secondAttribute="topMargin" id="oS3-Ne-amO"/>
                                            </constraints>
                                        </tableViewCellContentView>
                                    </tableViewCell>
                                    <tableViewCell clipsSubviews="YES" contentMode="scaleToFill" preservesSuperviewLayoutMargins="YES" selectionStyle="default" accessoryType="disclosureIndicator" indentationWidth="10" id="9G4-4w-tLx">
                                        <rect key="frame" x="0.0" y="295.5" width="320" height="60"/>
                                        <autoresizingMask key="autoresizingMask"/>
                                        <tableViewCellContentView key="contentView" opaque="NO" clipsSubviews="YES" multipleTouchEnabled="YES" contentMode="center" preservesSuperviewLayoutMargins="YES" insetsLayoutMarginsFromSafeArea="NO" tableViewCell="9G4-4w-tLx" id="X0s-Dy-y2I">
                                            <rect key="frame" x="0.0" y="0.0" width="286" height="59.5"/>
                                            <autoresizingMask key="autoresizingMask"/>
                                            <subviews>
                                                <label opaque="NO" userInteractionEnabled="NO" contentMode="left" horizontalHuggingPriority="251" verticalHuggingPriority="252" text="SVProgressHUD" textAlignment="natural" lineBreakMode="tailTruncation" baselineAdjustment="alignBaselines" adjustsFontForContentSizeCategory="YES" adjustsFontSizeToFit="NO" translatesAutoresizingMaskIntoConstraints="NO" id="XVf-XE-rxX">
                                                    <rect key="frame" x="16" y="11" width="262" height="21"/>
                                                    <fontDescription key="fontDescription" style="UICTFontTextStyleBody"/>
                                                    <nil key="textColor"/>
                                                    <nil key="highlightedColor"/>
                                                </label>
                                                <label opaque="NO" userInteractionEnabled="NO" contentMode="left" horizontalHuggingPriority="251" verticalHuggingPriority="251" verticalCompressionResistancePriority="749" text="Copyright © 2011-2017 Sam Vermette, Tobias Tiemerding and contributors Provided under the MIT License" textAlignment="natural" lineBreakMode="tailTruncation" numberOfLines="0" baselineAdjustment="alignBaselines" adjustsFontForContentSizeCategory="YES" adjustsFontSizeToFit="NO" translatesAutoresizingMaskIntoConstraints="NO" id="EnH-0U-0RF">
                                                    <rect key="frame" x="16" y="32" width="262" height="17"/>
                                                    <fontDescription key="fontDescription" style="UICTFontTextStyleCaption1"/>
                                                    <nil key="textColor"/>
                                                    <nil key="highlightedColor"/>
                                                </label>
                                            </subviews>
                                            <constraints>
                                                <constraint firstItem="EnH-0U-0RF" firstAttribute="top" secondItem="XVf-XE-rxX" secondAttribute="bottom" id="53w-20-Dlz"/>
                                                <constraint firstAttribute="trailingMargin" secondItem="EnH-0U-0RF" secondAttribute="trailing" id="HAA-PI-Mpq"/>
                                                <constraint firstItem="EnH-0U-0RF" firstAttribute="leading" secondItem="X0s-Dy-y2I" secondAttribute="leadingMargin" id="PeI-x7-lI1"/>
                                                <constraint firstItem="XVf-XE-rxX" firstAttribute="top" secondItem="X0s-Dy-y2I" secondAttribute="topMargin" id="SAf-O4-9Xf"/>
                                                <constraint firstItem="XVf-XE-rxX" firstAttribute="leading" secondItem="X0s-Dy-y2I" secondAttribute="leadingMargin" id="sjH-b8-AzN"/>
                                                <constraint firstAttribute="trailingMargin" secondItem="XVf-XE-rxX" secondAttribute="trailing" id="w03-iB-rZx"/>
                                                <constraint firstAttribute="bottomMargin" secondItem="EnH-0U-0RF" secondAttribute="bottom" id="wF9-ZQ-lff"/>
                                            </constraints>
                                        </tableViewCellContentView>
                                    </tableViewCell>
                                    <tableViewCell clipsSubviews="YES" contentMode="scaleToFill" preservesSuperviewLayoutMargins="YES" selectionStyle="default" accessoryType="disclosureIndicator" indentationWidth="10" id="TeV-nE-BR2">
                                        <rect key="frame" x="0.0" y="355.5" width="320" height="60"/>
                                        <autoresizingMask key="autoresizingMask"/>
                                        <tableViewCellContentView key="contentView" opaque="NO" clipsSubviews="YES" multipleTouchEnabled="YES" contentMode="center" preservesSuperviewLayoutMargins="YES" insetsLayoutMarginsFromSafeArea="NO" tableViewCell="TeV-nE-BR2" id="dPC-yg-gMi">
                                            <rect key="frame" x="0.0" y="0.0" width="286" height="59.5"/>
                                            <autoresizingMask key="autoresizingMask"/>
                                            <subviews>
                                                <label opaque="NO" userInteractionEnabled="NO" contentMode="left" horizontalHuggingPriority="251" verticalHuggingPriority="252" text="CHCSVParser" textAlignment="natural" lineBreakMode="tailTruncation" baselineAdjustment="alignBaselines" adjustsFontForContentSizeCategory="YES" adjustsFontSizeToFit="NO" translatesAutoresizingMaskIntoConstraints="NO" id="QOx-yO-Z9q">
                                                    <rect key="frame" x="16" y="11" width="262" height="21"/>
                                                    <fontDescription key="fontDescription" style="UICTFontTextStyleBody"/>
                                                    <nil key="textColor"/>
                                                    <nil key="highlightedColor"/>
                                                </label>
                                                <label opaque="NO" userInteractionEnabled="NO" contentMode="left" horizontalHuggingPriority="251" verticalHuggingPriority="251" verticalCompressionResistancePriority="749" text="Copyright © 2014 Dave DeLong Provided under the MIT License" textAlignment="natural" lineBreakMode="tailTruncation" numberOfLines="0" baselineAdjustment="alignBaselines" adjustsFontForContentSizeCategory="YES" adjustsFontSizeToFit="NO" translatesAutoresizingMaskIntoConstraints="NO" id="PJf-IE-UM0">
                                                    <rect key="frame" x="16" y="32" width="262" height="17"/>
                                                    <fontDescription key="fontDescription" style="UICTFontTextStyleCaption1"/>
                                                    <nil key="textColor"/>
                                                    <nil key="highlightedColor"/>
                                                </label>
                                            </subviews>
                                            <constraints>
                                                <constraint firstItem="QOx-yO-Z9q" firstAttribute="leading" secondItem="dPC-yg-gMi" secondAttribute="leadingMargin" id="9a0-xj-sXr"/>
                                                <constraint firstAttribute="trailingMargin" secondItem="PJf-IE-UM0" secondAttribute="trailing" id="AUH-4J-K3U"/>
                                                <constraint firstItem="PJf-IE-UM0" firstAttribute="top" secondItem="QOx-yO-Z9q" secondAttribute="bottom" id="Cx3-3S-6iT"/>
                                                <constraint firstItem="QOx-yO-Z9q" firstAttribute="top" secondItem="dPC-yg-gMi" secondAttribute="topMargin" id="KRM-5g-1zf"/>
                                                <constraint firstAttribute="trailingMargin" secondItem="QOx-yO-Z9q" secondAttribute="trailing" id="USh-3t-bmh"/>
                                                <constraint firstItem="PJf-IE-UM0" firstAttribute="leading" secondItem="dPC-yg-gMi" secondAttribute="leadingMargin" id="eJG-Bl-P7V"/>
                                                <constraint firstAttribute="bottomMargin" secondItem="PJf-IE-UM0" secondAttribute="bottom" id="ikx-bf-rln"/>
                                            </constraints>
                                        </tableViewCellContentView>
                                    </tableViewCell>
                                    <tableViewCell clipsSubviews="YES" contentMode="scaleToFill" preservesSuperviewLayoutMargins="YES" selectionStyle="default" accessoryType="disclosureIndicator" indentationWidth="10" id="IEI-ci-PW1">
                                        <rect key="frame" x="0.0" y="415.5" width="320" height="60"/>
                                        <autoresizingMask key="autoresizingMask"/>
                                        <tableViewCellContentView key="contentView" opaque="NO" clipsSubviews="YES" multipleTouchEnabled="YES" contentMode="center" preservesSuperviewLayoutMargins="YES" insetsLayoutMarginsFromSafeArea="NO" tableViewCell="IEI-ci-PW1" id="SjD-C7-neh">
                                            <rect key="frame" x="0.0" y="0.0" width="286" height="59.5"/>
                                            <autoresizingMask key="autoresizingMask"/>
                                            <subviews>
                                                <label opaque="NO" userInteractionEnabled="NO" contentMode="left" horizontalHuggingPriority="251" verticalHuggingPriority="252" text="SwiftyStoreKit" textAlignment="natural" lineBreakMode="tailTruncation" baselineAdjustment="alignBaselines" adjustsFontForContentSizeCategory="YES" adjustsFontSizeToFit="NO" translatesAutoresizingMaskIntoConstraints="NO" id="Nhp-tk-1D9">
                                                    <rect key="frame" x="16" y="11" width="262" height="21"/>
                                                    <fontDescription key="fontDescription" style="UICTFontTextStyleBody"/>
                                                    <nil key="textColor"/>
                                                    <nil key="highlightedColor"/>
                                                </label>
                                                <label opaque="NO" userInteractionEnabled="NO" contentMode="left" horizontalHuggingPriority="251" verticalHuggingPriority="251" verticalCompressionResistancePriority="749" text="Copyright © 2015-2017 Andrea Bizzotto Provided under the MIT License" textAlignment="natural" lineBreakMode="tailTruncation" numberOfLines="0" baselineAdjustment="alignBaselines" adjustsFontForContentSizeCategory="YES" adjustsFontSizeToFit="NO" translatesAutoresizingMaskIntoConstraints="NO" id="k8M-aX-I1u">
                                                    <rect key="frame" x="16" y="32" width="262" height="17"/>
                                                    <fontDescription key="fontDescription" style="UICTFontTextStyleCaption1"/>
                                                    <nil key="textColor"/>
                                                    <nil key="highlightedColor"/>
                                                </label>
                                            </subviews>
                                            <constraints>
                                                <constraint firstItem="k8M-aX-I1u" firstAttribute="top" secondItem="Nhp-tk-1D9" secondAttribute="bottom" id="4a9-9U-3V9"/>
                                                <constraint firstAttribute="trailingMargin" secondItem="Nhp-tk-1D9" secondAttribute="trailing" id="XT1-KG-Y46"/>
                                                <constraint firstItem="k8M-aX-I1u" firstAttribute="leading" secondItem="SjD-C7-neh" secondAttribute="leadingMargin" id="ZbM-4L-oNB"/>
                                                <constraint firstAttribute="trailingMargin" secondItem="k8M-aX-I1u" secondAttribute="trailing" id="ZfP-K1-Ohh"/>
                                                <constraint firstItem="Nhp-tk-1D9" firstAttribute="top" secondItem="SjD-C7-neh" secondAttribute="topMargin" id="cvu-q7-aRQ"/>
                                                <constraint firstItem="Nhp-tk-1D9" firstAttribute="leading" secondItem="SjD-C7-neh" secondAttribute="leadingMargin" id="pN7-mk-oAS"/>
                                                <constraint firstAttribute="bottomMargin" secondItem="k8M-aX-I1u" secondAttribute="bottom" id="ywV-kY-2Pb"/>
                                            </constraints>
                                        </tableViewCellContentView>
                                    </tableViewCell>
                                    <tableViewCell clipsSubviews="YES" contentMode="scaleToFill" preservesSuperviewLayoutMargins="YES" selectionStyle="default" accessoryType="disclosureIndicator" indentationWidth="10" id="WkA-Jj-7zc">
                                        <rect key="frame" x="0.0" y="475.5" width="320" height="60"/>
                                        <autoresizingMask key="autoresizingMask"/>
                                        <tableViewCellContentView key="contentView" opaque="NO" clipsSubviews="YES" multipleTouchEnabled="YES" contentMode="center" preservesSuperviewLayoutMargins="YES" insetsLayoutMarginsFromSafeArea="NO" tableViewCell="WkA-Jj-7zc" id="DIg-WZ-mM1">
                                            <rect key="frame" x="0.0" y="0.0" width="286" height="59.5"/>
                                            <autoresizingMask key="autoresizingMask"/>
                                            <subviews>
                                                <label opaque="NO" userInteractionEnabled="NO" contentMode="left" horizontalHuggingPriority="251" verticalHuggingPriority="252" text="Promises" textAlignment="natural" lineBreakMode="tailTruncation" baselineAdjustment="alignBaselines" adjustsFontForContentSizeCategory="YES" adjustsFontSizeToFit="NO" translatesAutoresizingMaskIntoConstraints="NO" id="HRT-1P-jvq">
                                                    <rect key="frame" x="16" y="11" width="262" height="21"/>
                                                    <fontDescription key="fontDescription" style="UICTFontTextStyleBody"/>
                                                    <nil key="textColor"/>
                                                    <nil key="highlightedColor"/>
                                                </label>
                                                <label opaque="NO" userInteractionEnabled="NO" contentMode="left" horizontalHuggingPriority="251" verticalHuggingPriority="251" verticalCompressionResistancePriority="749" text="Copyright © 2018 Google Inc Provided under the Apache 2.0 License" textAlignment="natural" lineBreakMode="tailTruncation" numberOfLines="0" baselineAdjustment="alignBaselines" adjustsFontForContentSizeCategory="YES" adjustsFontSizeToFit="NO" translatesAutoresizingMaskIntoConstraints="NO" id="yvJ-bi-UgJ">
                                                    <rect key="frame" x="16" y="32" width="262" height="17"/>
                                                    <fontDescription key="fontDescription" style="UICTFontTextStyleCaption1"/>
                                                    <nil key="textColor"/>
                                                    <nil key="highlightedColor"/>
                                                </label>
                                            </subviews>
                                            <constraints>
                                                <constraint firstAttribute="trailingMargin" secondItem="yvJ-bi-UgJ" secondAttribute="trailing" id="2Pq-Ir-Ka3"/>
                                                <constraint firstItem="yvJ-bi-UgJ" firstAttribute="leading" secondItem="DIg-WZ-mM1" secondAttribute="leadingMargin" id="4N2-jH-r7d"/>
                                                <constraint firstItem="HRT-1P-jvq" firstAttribute="top" secondItem="DIg-WZ-mM1" secondAttribute="topMargin" id="FGf-Of-1wW"/>
                                                <constraint firstAttribute="bottomMargin" secondItem="yvJ-bi-UgJ" secondAttribute="bottom" id="G2c-Mi-2fl"/>
                                                <constraint firstItem="yvJ-bi-UgJ" firstAttribute="top" secondItem="HRT-1P-jvq" secondAttribute="bottom" id="WC1-gS-C6Z"/>
                                                <constraint firstItem="HRT-1P-jvq" firstAttribute="leading" secondItem="DIg-WZ-mM1" secondAttribute="leadingMargin" id="arz-pg-hE1"/>
                                                <constraint firstAttribute="trailingMargin" secondItem="HRT-1P-jvq" secondAttribute="trailing" id="hbw-eC-GzC"/>
                                            </constraints>
                                        </tableViewCellContentView>
                                    </tableViewCell>
                                </cells>
                            </tableViewSection>
                            <tableViewSection headerTitle="MIT License" id="K8g-3z-MVF">
                                <cells>
                                    <tableViewCell clipsSubviews="YES" contentMode="scaleToFill" preservesSuperviewLayoutMargins="YES" selectionStyle="none" indentationWidth="10" textLabel="K4k-Jr-pAB" style="IBUITableViewCellStyleDefault" id="0jG-5l-IAJ">
                                        <rect key="frame" x="0.0" y="591.5" width="320" height="60"/>
                                        <autoresizingMask key="autoresizingMask"/>
                                        <tableViewCellContentView key="contentView" opaque="NO" clipsSubviews="YES" multipleTouchEnabled="YES" contentMode="center" preservesSuperviewLayoutMargins="YES" insetsLayoutMarginsFromSafeArea="NO" tableViewCell="0jG-5l-IAJ" id="Oro-j0-4hR">
                                            <rect key="frame" x="0.0" y="0.0" width="320" height="59.5"/>
                                            <autoresizingMask key="autoresizingMask"/>
                                            <subviews>
                                                <label opaque="NO" multipleTouchEnabled="YES" contentMode="left" insetsLayoutMarginsFromSafeArea="NO" textAlignment="natural" lineBreakMode="tailTruncation" numberOfLines="0" baselineAdjustment="alignBaselines" adjustsFontForContentSizeCategory="YES" adjustsFontSizeToFit="NO" id="K4k-Jr-pAB">
                                                    <rect key="frame" x="16" y="0.0" width="288" height="59.5"/>
                                                    <autoresizingMask key="autoresizingMask"/>
                                                    <string key="text">Permission is hereby granted, free of charge, to any person obtaining a copy of this software and associated documentation files (the "Software"), to deal in the Software without restriction, including without limitation the rights to use, copy, modify, merge, publish, distribute, sublicense, and/or sell copies of the Software, and to permit persons to whom the Software is furnished to do so, subject to the following conditions: The above copyright notice and this permission notice shall be included in all copies or substantial portions of the Software.

THE SOFTWARE IS PROVIDED "AS IS", WITHOUT WARRANTY OF ANY KIND, EXPRESS OR IMPLIED, INCLUDING BUT NOT LIMITED TO THE WARRANTIES OF MERCHANTABILITY, FITNESS FOR A PARTICULAR PURPOSE AND NONINFRINGEMENT. IN NO EVENT SHALL THE AUTHORS OR COPYRIGHT HOLDERS BE LIABLE FOR ANY CLAIM, DAMAGES OR OTHER LIABILITY, WHETHER IN AN ACTION OF CONTRACT, TORT OR OTHERWISE, ARISING FROM, OUT OF OR IN CONNECTION WITH THE SOFTWARE OR THE USE OR OTHER DEALINGS IN THE SOFTWARE</string>
                                                    <fontDescription key="fontDescription" style="UICTFontTextStyleCaption2"/>
                                                    <nil key="textColor"/>
                                                    <nil key="highlightedColor"/>
                                                </label>
                                            </subviews>
                                        </tableViewCellContentView>
                                    </tableViewCell>
                                </cells>
                            </tableViewSection>
                        </sections>
                        <connections>
                            <outlet property="dataSource" destination="JrL-ql-2d7" id="zP1-U0-GUJ"/>
                            <outlet property="delegate" destination="JrL-ql-2d7" id="Tpy-AT-5uy"/>
                        </connections>
                    </tableView>
                    <navigationItem key="navigationItem" title="Attributions" id="f3j-fO-kiA"/>
                </tableViewController>
                <placeholder placeholderIdentifier="IBFirstResponder" id="PFT-Dr-5c1" userLabel="First Responder" sceneMemberID="firstResponder"/>
            </objects>
            <point key="canvasLocation" x="50" y="1271"/>
        </scene>
        <!--Themed Navigation Controller-->
        <scene sceneID="9s1-BK-JI2">
            <objects>
                <navigationController id="BSn-qt-Bgf" customClass="ThemedNavigationController" customModule="ReadingList" customModuleProvider="target" sceneMemberID="viewController">
                    <navigationBar key="navigationBar" contentMode="scaleToFill" insetsLayoutMarginsFromSafeArea="NO" id="Mxu-OA-KMd">
                        <rect key="frame" x="0.0" y="20" width="320" height="44"/>
                        <autoresizingMask key="autoresizingMask"/>
                    </navigationBar>
                    <connections>
                        <segue destination="wTZ-3G-1aw" kind="relationship" relationship="rootViewController" id="wzI-pl-ZdL"/>
                    </connections>
                </navigationController>
                <placeholder placeholderIdentifier="IBFirstResponder" id="2P9-px-VDD" userLabel="First Responder" sceneMemberID="firstResponder"/>
            </objects>
            <point key="canvasLocation" x="1061" y="393"/>
        </scene>
        <!--Tip-->
        <scene sceneID="hLb-wE-euX">
            <objects>
                <viewController id="wTZ-3G-1aw" customClass="Tip" customModule="ReadingList" customModuleProvider="target" sceneMemberID="viewController">
                    <view key="view" contentMode="scaleToFill" id="Oex-Kq-H3s">
                        <rect key="frame" x="0.0" y="0.0" width="320" height="568"/>
                        <autoresizingMask key="autoresizingMask" widthSizable="YES" heightSizable="YES"/>
                        <subviews>
                            <scrollView clipsSubviews="YES" multipleTouchEnabled="YES" contentMode="scaleToFill" translatesAutoresizingMaskIntoConstraints="NO" id="mSE-Ok-n2v">
                                <rect key="frame" x="0.0" y="64" width="320" height="455"/>
                                <subviews>
                                    <view contentMode="scaleToFill" translatesAutoresizingMaskIntoConstraints="NO" id="caH-Lj-YGR" userLabel="ContentView">
                                        <rect key="frame" x="0.0" y="0.0" width="320" height="269"/>
                                        <subviews>
                                            <label opaque="NO" userInteractionEnabled="NO" contentMode="left" horizontalHuggingPriority="251" verticalHuggingPriority="251" horizontalCompressionResistancePriority="752" textAlignment="center" lineBreakMode="tailTruncation" numberOfLines="0" baselineAdjustment="alignBaselines" adjustsFontForContentSizeCategory="YES" adjustsFontSizeToFit="NO" translatesAutoresizingMaskIntoConstraints="NO" id="66y-FY-yET" userLabel="ExplanationLabel">
                                                <rect key="frame" x="8" y="8" width="304" height="130.5"/>
                                                <constraints>
                                                    <constraint firstAttribute="width" relation="lessThanOrEqual" constant="600" id="w1Z-AO-syD"/>
                                                </constraints>
                                                <string key="text">Hi - I'm Andrew, the developer of this app. I hope you're finding it useful! 😊  This app costs me time and money to develop and maintain. If you want to contribute, you can leave a tip 🙏</string>
                                                <fontDescription key="fontDescription" style="UICTFontTextStyleBody"/>
                                                <nil key="textColor"/>
                                                <nil key="highlightedColor"/>
                                            </label>
                                            <button opaque="NO" contentMode="scaleToFill" enabled="NO" contentHorizontalAlignment="center" contentVerticalAlignment="center" buttonType="roundedRect" lineBreakMode="middleTruncation" translatesAutoresizingMaskIntoConstraints="NO" id="7o9-4y-6Vw">
                                                <rect key="frame" x="122.5" y="170.5" width="75" height="33"/>
                                                <fontDescription key="fontDescription" style="UICTFontTextStyleBody"/>
                                                <state key="normal" title="Loading..."/>
                                                <connections>
                                                    <action selector="tipPressed:" destination="wTZ-3G-1aw" eventType="touchUpInside" id="RJP-r9-wzh"/>
                                                </connections>
                                            </button>
                                            <button hidden="YES" opaque="NO" contentMode="scaleToFill" enabled="NO" contentHorizontalAlignment="center" contentVerticalAlignment="center" buttonType="roundedRect" lineBreakMode="middleTruncation" translatesAutoresizingMaskIntoConstraints="NO" id="JcK-ae-TOO">
                                                <rect key="frame" x="44.5" y="170.5" width="42" height="33"/>
                                                <fontDescription key="fontDescription" style="UICTFontTextStyleBody"/>
                                                <state key="normal" title="Small"/>
                                                <connections>
                                                    <action selector="tipPressed:" destination="wTZ-3G-1aw" eventType="touchUpInside" id="zBO-KQ-2Q1"/>
                                                </connections>
                                            </button>
                                            <button hidden="YES" opaque="NO" contentMode="scaleToFill" enabled="NO" contentHorizontalAlignment="center" contentVerticalAlignment="center" buttonType="roundedRect" lineBreakMode="middleTruncation" translatesAutoresizingMaskIntoConstraints="NO" id="9LN-NW-9kI">
                                                <rect key="frame" x="233.5" y="171" width="44" height="33"/>
                                                <fontDescription key="fontDescription" style="UICTFontTextStyleBody"/>
                                                <state key="normal" title="Large"/>
                                                <connections>
                                                    <action selector="tipPressed:" destination="wTZ-3G-1aw" eventType="touchUpInside" id="iIv-mP-8L1"/>
                                                </connections>
                                            </button>
                                            <view contentMode="scaleToFill" translatesAutoresizingMaskIntoConstraints="NO" id="CKg-0A-Rcy">
                                                <rect key="frame" x="82.5" y="220" width="155" height="33"/>
                                                <subviews>
                                                    <button hidden="YES" opaque="NO" contentMode="scaleToFill" enabled="NO" contentHorizontalAlignment="center" contentVerticalAlignment="center" buttonType="roundedRect" lineBreakMode="middleTruncation" translatesAutoresizingMaskIntoConstraints="NO" id="S16-Tj-WdF">
                                                        <rect key="frame" x="114" y="0.0" width="41" height="33"/>
                                                        <fontDescription key="fontDescription" style="UICTFontTextStyleBody"/>
                                                        <state key="normal" title="Giant"/>
                                                        <connections>
                                                            <action selector="tipPressed:" destination="wTZ-3G-1aw" eventType="touchUpInside" id="Mdp-Jj-1e1"/>
                                                        </connections>
                                                    </button>
                                                    <button hidden="YES" opaque="NO" contentMode="scaleToFill" enabled="NO" contentHorizontalAlignment="center" contentVerticalAlignment="center" buttonType="roundedRect" lineBreakMode="middleTruncation" translatesAutoresizingMaskIntoConstraints="NO" id="54k-tn-Vik">
                                                        <rect key="frame" x="0.0" y="0.0" width="78" height="33"/>
                                                        <fontDescription key="fontDescription" style="UICTFontTextStyleBody"/>
                                                        <state key="normal" title="VeryLarge"/>
                                                        <connections>
                                                            <action selector="tipPressed:" destination="wTZ-3G-1aw" eventType="touchUpInside" id="uHV-a7-rss"/>
                                                        </connections>
                                                    </button>
                                                </subviews>
                                                <constraints>
                                                    <constraint firstItem="54k-tn-Vik" firstAttribute="leading" secondItem="CKg-0A-Rcy" secondAttribute="leading" id="1F0-O1-RJH"/>
                                                    <constraint firstAttribute="bottom" secondItem="S16-Tj-WdF" secondAttribute="bottom" id="Dn2-SJ-WVn"/>
                                                    <constraint firstAttribute="trailing" secondItem="S16-Tj-WdF" secondAttribute="trailing" id="LNK-D1-eob"/>
                                                    <constraint firstItem="S16-Tj-WdF" firstAttribute="top" secondItem="CKg-0A-Rcy" secondAttribute="top" id="UaW-Je-EwG"/>
                                                    <constraint firstAttribute="bottom" secondItem="54k-tn-Vik" secondAttribute="bottom" id="cTj-ym-qTO"/>
                                                    <constraint firstItem="S16-Tj-WdF" firstAttribute="leading" secondItem="54k-tn-Vik" secondAttribute="trailing" constant="36" id="e3z-tT-1w2"/>
                                                    <constraint firstItem="54k-tn-Vik" firstAttribute="top" secondItem="CKg-0A-Rcy" secondAttribute="top" id="fRT-FU-4oG"/>
                                                </constraints>
                                            </view>
                                        </subviews>
                                        <constraints>
                                            <constraint firstItem="7o9-4y-6Vw" firstAttribute="top" secondItem="66y-FY-yET" secondAttribute="bottom" constant="32" id="7VX-qv-8oC"/>
                                            <constraint firstItem="7o9-4y-6Vw" firstAttribute="centerX" secondItem="caH-Lj-YGR" secondAttribute="centerX" id="7qf-Ht-w3e"/>
                                            <constraint firstItem="7o9-4y-6Vw" firstAttribute="leading" secondItem="JcK-ae-TOO" secondAttribute="trailing" priority="900" constant="36" id="Bak-xO-6Gg"/>
                                            <constraint firstItem="9LN-NW-9kI" firstAttribute="leading" secondItem="7o9-4y-6Vw" secondAttribute="trailing" priority="900" constant="36" id="Ki8-sU-jt4"/>
                                            <constraint firstItem="9LN-NW-9kI" firstAttribute="centerY" secondItem="7o9-4y-6Vw" secondAttribute="centerY" id="NWL-56-xeX"/>
                                            <constraint firstItem="66y-FY-yET" firstAttribute="top" secondItem="caH-Lj-YGR" secondAttribute="top" constant="8" id="ROY-2v-8fV"/>
                                            <constraint firstAttribute="bottom" secondItem="CKg-0A-Rcy" secondAttribute="bottom" constant="16" id="RZE-Rf-UBb"/>
                                            <constraint firstAttribute="trailing" relation="lessThanOrEqual" secondItem="66y-FY-yET" secondAttribute="trailing" priority="900" constant="8" id="eTr-14-4AZ"/>
                                            <constraint firstItem="66y-FY-yET" firstAttribute="leading" relation="greaterThanOrEqual" secondItem="caH-Lj-YGR" secondAttribute="leading" priority="900" constant="8" id="jwE-Ux-c8b"/>
                                            <constraint firstItem="CKg-0A-Rcy" firstAttribute="centerX" secondItem="caH-Lj-YGR" secondAttribute="centerX" id="mx5-S8-cTl"/>
                                            <constraint firstItem="CKg-0A-Rcy" firstAttribute="top" secondItem="9LN-NW-9kI" secondAttribute="bottom" constant="16" id="nBY-s5-nne"/>
                                            <constraint firstItem="9LN-NW-9kI" firstAttribute="trailing" relation="lessThanOrEqual" secondItem="66y-FY-yET" secondAttribute="trailing" id="tnE-Z3-pWO"/>
                                            <constraint firstItem="JcK-ae-TOO" firstAttribute="leading" relation="greaterThanOrEqual" secondItem="66y-FY-yET" secondAttribute="leading" id="wtW-M6-Aib"/>
                                            <constraint firstItem="7o9-4y-6Vw" firstAttribute="centerY" secondItem="JcK-ae-TOO" secondAttribute="centerY" id="yN8-nQ-OEA"/>
                                            <constraint firstItem="66y-FY-yET" firstAttribute="centerX" secondItem="caH-Lj-YGR" secondAttribute="centerX" id="yf2-1o-UK0"/>
                                        </constraints>
                                    </view>
                                </subviews>
                                <constraints>
                                    <constraint firstItem="caH-Lj-YGR" firstAttribute="top" secondItem="mSE-Ok-n2v" secondAttribute="top" id="CHs-L6-Fz6"/>
                                    <constraint firstAttribute="bottom" secondItem="caH-Lj-YGR" secondAttribute="bottom" id="D2C-7w-z6d"/>
                                    <constraint firstAttribute="trailing" secondItem="caH-Lj-YGR" secondAttribute="trailing" id="YZq-cl-XhB"/>
                                    <constraint firstItem="caH-Lj-YGR" firstAttribute="leading" secondItem="mSE-Ok-n2v" secondAttribute="leading" id="jYt-Ub-doO"/>
                                </constraints>
                            </scrollView>
                        </subviews>
                        <color key="backgroundColor" white="1" alpha="1" colorSpace="custom" customColorSpace="genericGamma22GrayColorSpace"/>
                        <constraints>
                            <constraint firstItem="mSE-Ok-n2v" firstAttribute="bottom" secondItem="W49-A0-GFJ" secondAttribute="bottom" id="Bx3-3I-2Cr"/>
                            <constraint firstItem="caH-Lj-YGR" firstAttribute="width" secondItem="W49-A0-GFJ" secondAttribute="width" id="CbS-wu-8wF"/>
                            <constraint firstItem="mSE-Ok-n2v" firstAttribute="top" secondItem="W49-A0-GFJ" secondAttribute="top" id="Joa-5v-s7j"/>
                            <constraint firstItem="mSE-Ok-n2v" firstAttribute="trailing" secondItem="W49-A0-GFJ" secondAttribute="trailing" id="itU-rY-eU2"/>
                            <constraint firstItem="mSE-Ok-n2v" firstAttribute="leading" secondItem="W49-A0-GFJ" secondAttribute="leading" id="v2R-an-8Gg"/>
                        </constraints>
                        <viewLayoutGuide key="safeArea" id="W49-A0-GFJ"/>
                    </view>
                    <navigationItem key="navigationItem" title="Tip" largeTitleDisplayMode="never" id="Hb0-Tk-IoC"/>
                    <connections>
                        <outlet property="explanationLabel" destination="66y-FY-yET" id="mLT-xi-X25"/>
                        <outletCollection property="tipButtons" destination="JcK-ae-TOO" collectionClass="NSMutableArray" id="44R-RZ-nGj"/>
                        <outletCollection property="tipButtons" destination="7o9-4y-6Vw" collectionClass="NSMutableArray" id="w8W-ba-66w"/>
                        <outletCollection property="tipButtons" destination="9LN-NW-9kI" collectionClass="NSMutableArray" id="3fE-Rp-sA2"/>
                        <outletCollection property="tipButtons" destination="54k-tn-Vik" collectionClass="NSMutableArray" id="6mY-wi-G7e"/>
                        <outletCollection property="tipButtons" destination="S16-Tj-WdF" collectionClass="NSMutableArray" id="lQJ-ry-Ulr"/>
                    </connections>
                </viewController>
                <placeholder placeholderIdentifier="IBFirstResponder" id="NYP-LF-wde" userLabel="First Responder" sceneMemberID="firstResponder"/>
            </objects>
            <point key="canvasLocation" x="1954" y="393"/>
        </scene>
<<<<<<< HEAD
        <!--Themed Navigation Controller-->
        <scene sceneID="kP2-CJ-MV1">
            <objects>
                <navigationController id="DtC-Ho-Zzw" customClass="ThemedNavigationController" customModule="Reading_List" customModuleProvider="target" sceneMemberID="viewController">
                    <navigationBar key="navigationBar" contentMode="scaleToFill" insetsLayoutMarginsFromSafeArea="NO" id="yKp-NC-DEr">
                        <rect key="frame" x="0.0" y="20" width="320" height="44"/>
                        <autoresizingMask key="autoresizingMask"/>
                    </navigationBar>
                    <connections>
                        <segue destination="fPM-z4-aAz" kind="relationship" relationship="rootViewController" id="nMU-Wb-p8O"/>
                    </connections>
                </navigationController>
                <placeholder placeholderIdentifier="IBFirstResponder" id="8Sr-Rg-cRM" userLabel="First Responder" sceneMemberID="firstResponder"/>
            </objects>
            <point key="canvasLocation" x="1302" y="2662"/>
        </scene>
        <!--Debug-->
        <scene sceneID="22m-IV-Wuh">
            <objects>
                <viewController extendedLayoutIncludesOpaqueBars="YES" id="fPM-z4-aAz" customClass="Debug" customModule="Reading_List" customModuleProvider="target" sceneMemberID="viewController">
                    <view key="view" contentMode="scaleToFill" id="VER-G2-dTe">
                        <rect key="frame" x="0.0" y="0.0" width="320" height="568"/>
                        <autoresizingMask key="autoresizingMask" widthSizable="YES" heightSizable="YES"/>
                        <color key="backgroundColor" white="1" alpha="1" colorSpace="custom" customColorSpace="genericGamma22GrayColorSpace"/>
                        <viewLayoutGuide key="safeArea" id="P2A-dj-0j3"/>
                    </view>
                    <navigationItem key="navigationItem" title="Debug" largeTitleDisplayMode="never" id="khI-0X-VjJ"/>
                </viewController>
                <placeholder placeholderIdentifier="IBFirstResponder" id="7sO-UY-kRd" userLabel="First Responder" sceneMemberID="firstResponder"/>
            </objects>
            <point key="canvasLocation" x="2294" y="2662"/>
        </scene>
        <!--iCloud Sync-->
        <scene sceneID="YCD-UF-frf">
            <objects>
                <tableViewController extendedLayoutIncludesOpaqueBars="YES" id="A4m-5M-jom" customClass="CloudSync" customModule="Reading_List" customModuleProvider="target" sceneMemberID="viewController">
                    <tableView key="view" clipsSubviews="YES" contentMode="scaleToFill" alwaysBounceVertical="YES" dataMode="static" style="grouped" separatorStyle="default" rowHeight="-1" estimatedRowHeight="-1" sectionHeaderHeight="-1" sectionFooterHeight="-1" id="aI5-fW-KHB">
                        <rect key="frame" x="0.0" y="0.0" width="320" height="568"/>
                        <autoresizingMask key="autoresizingMask" widthSizable="YES" heightSizable="YES"/>
                        <color key="backgroundColor" cocoaTouchSystemColor="groupTableViewBackgroundColor"/>
                        <sections>
                            <tableViewSection footerTitle="Enable iCloud sync to keep your books stored in iCloud, and to synchronise changes across all your devices." id="NYs-J7-Fcc">
                                <cells>
                                    <tableViewCell clipsSubviews="YES" contentMode="scaleToFill" selectionStyle="none" indentationWidth="10" rowHeight="44" id="ihP-qj-56d">
                                        <rect key="frame" x="0.0" y="35" width="320" height="44"/>
                                        <autoresizingMask key="autoresizingMask"/>
                                        <tableViewCellContentView key="contentView" opaque="NO" clipsSubviews="YES" multipleTouchEnabled="YES" contentMode="center" insetsLayoutMarginsFromSafeArea="NO" tableViewCell="ihP-qj-56d" id="mdC-li-Ns2">
                                            <rect key="frame" x="0.0" y="0.0" width="320" height="43.5"/>
                                            <autoresizingMask key="autoresizingMask"/>
                                            <subviews>
                                                <label opaque="NO" userInteractionEnabled="NO" contentMode="left" horizontalHuggingPriority="251" verticalHuggingPriority="251" text="Enabled" textAlignment="natural" lineBreakMode="tailTruncation" baselineAdjustment="alignBaselines" adjustsFontSizeToFit="NO" translatesAutoresizingMaskIntoConstraints="NO" id="HBy-C5-EeZ">
                                                    <rect key="frame" x="16" y="11" width="239" height="21"/>
                                                    <fontDescription key="fontDescription" type="system" pointSize="17"/>
                                                    <nil key="textColor"/>
                                                    <nil key="highlightedColor"/>
                                                </label>
                                                <switch opaque="NO" contentMode="scaleToFill" horizontalHuggingPriority="750" verticalHuggingPriority="750" contentHorizontalAlignment="center" contentVerticalAlignment="center" on="YES" translatesAutoresizingMaskIntoConstraints="NO" id="n2t-6g-006">
                                                    <rect key="frame" x="255" y="6" width="51" height="31"/>
                                                    <connections>
                                                        <action selector="iCloudSyncSwitchChanged:" destination="A4m-5M-jom" eventType="valueChanged" id="MPX-TP-Rw2"/>
                                                    </connections>
                                                </switch>
                                            </subviews>
                                            <constraints>
                                                <constraint firstItem="HBy-C5-EeZ" firstAttribute="leading" secondItem="mdC-li-Ns2" secondAttribute="leadingMargin" id="Fcn-ry-F8X"/>
                                                <constraint firstAttribute="trailingMargin" secondItem="n2t-6g-006" secondAttribute="trailing" id="ftg-aK-IzB"/>
                                                <constraint firstItem="n2t-6g-006" firstAttribute="centerY" secondItem="mdC-li-Ns2" secondAttribute="centerY" id="lvC-fw-YjX"/>
                                                <constraint firstItem="HBy-C5-EeZ" firstAttribute="centerY" secondItem="mdC-li-Ns2" secondAttribute="centerY" id="pck-5U-Ozj"/>
                                                <constraint firstItem="n2t-6g-006" firstAttribute="leading" secondItem="HBy-C5-EeZ" secondAttribute="trailing" id="xhy-4a-nXH"/>
                                            </constraints>
                                        </tableViewCellContentView>
                                    </tableViewCell>
                                </cells>
                            </tableViewSection>
                        </sections>
                        <connections>
                            <outlet property="dataSource" destination="A4m-5M-jom" id="y0k-hN-K36"/>
                            <outlet property="delegate" destination="A4m-5M-jom" id="kYb-BY-ECl"/>
                        </connections>
                    </tableView>
                    <navigationItem key="navigationItem" title="iCloud Sync" largeTitleDisplayMode="never" id="Dyo-jc-C32"/>
                    <connections>
                        <outlet property="enabledSwitch" destination="n2t-6g-006" id="PnR-R7-vkm"/>
                    </connections>
                </tableViewController>
                <placeholder placeholderIdentifier="IBFirstResponder" id="WtQ-iA-N5y" userLabel="First Responder" sceneMemberID="firstResponder"/>
            </objects>
            <point key="canvasLocation" x="116" y="2055"/>
        </scene>
        <!--Themed Navigation Controller-->
        <scene sceneID="e7Q-eP-qnY">
            <objects>
                <navigationController id="VhE-L4-bQD" customClass="ThemedNavigationController" customModule="Reading_List" customModuleProvider="target" sceneMemberID="viewController">
                    <navigationBar key="navigationBar" contentMode="scaleToFill" id="K5g-5j-rY5">
                        <rect key="frame" x="0.0" y="20" width="320" height="44"/>
                        <autoresizingMask key="autoresizingMask"/>
                    </navigationBar>
                    <connections>
                        <segue destination="A4m-5M-jom" kind="relationship" relationship="rootViewController" id="U2t-oW-6zL"/>
                    </connections>
                </navigationController>
                <placeholder placeholderIdentifier="IBFirstResponder" id="crk-Th-WCB" userLabel="First Responder" sceneMemberID="firstResponder"/>
            </objects>
            <point key="canvasLocation" x="-799" y="2054"/>
        </scene>
=======
>>>>>>> 8a253fb2
    </scenes>
    <resources>
        <image name="About" width="29" height="29"/>
        <image name="AppIconOnWhiteRounded" width="180" height="180"/>
        <image name="Attributions" width="29" height="29"/>
        <image name="Beta" width="29" height="29"/>
        <image name="Cloud" width="29" height="29"/>
        <image name="Contact" width="29" height="29"/>
        <image name="Data" width="29" height="29"/>
        <image name="General" width="29" height="29"/>
        <image name="Github" width="29" height="29"/>
        <image name="Rate" width="29" height="29"/>
        <image name="Share" width="29" height="29"/>
        <image name="Sort" width="29" height="29"/>
        <image name="Star" width="29" height="29"/>
        <image name="Website" width="29" height="29"/>
        <image name="settings" width="25" height="25"/>
        <image name="settings-filled" width="25" height="25"/>
    </resources>
    <inferredMetricsTieBreakers>
        <segue reference="R0B-Tl-MCg"/>
    </inferredMetricsTieBreakers>
</document><|MERGE_RESOLUTION|>--- conflicted
+++ resolved
@@ -1099,7 +1099,6 @@
             </objects>
             <point key="canvasLocation" x="1954" y="393"/>
         </scene>
-<<<<<<< HEAD
         <!--Themed Navigation Controller-->
         <scene sceneID="kP2-CJ-MV1">
             <objects>
@@ -1205,8 +1204,6 @@
             </objects>
             <point key="canvasLocation" x="-799" y="2054"/>
         </scene>
-=======
->>>>>>> 8a253fb2
     </scenes>
     <resources>
         <image name="About" width="29" height="29"/>
