--- conflicted
+++ resolved
@@ -99,54 +99,14 @@
                         <autoresizingMask key="autoresizingMask" widthSizable="YES" heightSizable="YES"/>
                         <color key="backgroundColor" cocoaTouchSystemColor="groupTableViewBackgroundColor"/>
                         <sections>
-<<<<<<< HEAD
-                            <tableViewSection footerTitle="Enable iCloud Sync to access your books on all your devices." id="ay2-no-muD">
-                                <cells>
-                                    <tableViewCell clipsSubviews="YES" contentMode="scaleToFill" preservesSuperviewLayoutMargins="YES" selectionStyle="none" indentationWidth="10" id="5xf-XG-Z6O">
-                                        <rect key="frame" x="0.0" y="35" width="320" height="44"/>
-                                        <autoresizingMask key="autoresizingMask"/>
-                                        <tableViewCellContentView key="contentView" opaque="NO" clipsSubviews="YES" multipleTouchEnabled="YES" contentMode="center" preservesSuperviewLayoutMargins="YES" insetsLayoutMarginsFromSafeArea="NO" tableViewCell="5xf-XG-Z6O" id="hXK-Mi-9hk">
-                                            <rect key="frame" x="0.0" y="0.0" width="320" height="43.5"/>
-                                            <autoresizingMask key="autoresizingMask"/>
-                                            <subviews>
-                                                <switch opaque="NO" contentMode="scaleToFill" horizontalHuggingPriority="750" verticalHuggingPriority="750" contentHorizontalAlignment="center" contentVerticalAlignment="center" on="YES" translatesAutoresizingMaskIntoConstraints="NO" id="FLE-Sc-NYu">
-                                                    <rect key="frame" x="255" y="6" width="51" height="31"/>
-                                                    <connections>
-                                                        <action selector="iCloudSyncSwitchChanged:" destination="cE8-jq-0ch" eventType="valueChanged" id="kdU-yB-6vn"/>
-                                                    </connections>
-                                                </switch>
-                                                <label opaque="NO" userInteractionEnabled="NO" contentMode="left" horizontalHuggingPriority="251" verticalHuggingPriority="251" text="iCloud Sync" textAlignment="natural" lineBreakMode="tailTruncation" baselineAdjustment="alignBaselines" adjustsFontForContentSizeCategory="YES" adjustsFontSizeToFit="NO" translatesAutoresizingMaskIntoConstraints="NO" id="YxZ-Gh-B4G">
-                                                    <rect key="frame" x="16" y="11" width="239" height="22"/>
-                                                    <fontDescription key="fontDescription" style="UICTFontTextStyleBody"/>
-                                                    <nil key="textColor"/>
-                                                    <nil key="highlightedColor"/>
-                                                </label>
-                                            </subviews>
-                                            <constraints>
-                                                <constraint firstItem="YxZ-Gh-B4G" firstAttribute="leading" secondItem="hXK-Mi-9hk" secondAttribute="leadingMargin" id="15v-Kq-w1T"/>
-                                                <constraint firstAttribute="bottomMargin" secondItem="YxZ-Gh-B4G" secondAttribute="bottom" id="8GP-F9-J91"/>
-                                                <constraint firstItem="FLE-Sc-NYu" firstAttribute="leading" secondItem="YxZ-Gh-B4G" secondAttribute="trailing" id="8da-RD-AE0"/>
-                                                <constraint firstAttribute="trailingMargin" secondItem="FLE-Sc-NYu" secondAttribute="trailing" id="Glp-BB-8rh"/>
-                                                <constraint firstItem="YxZ-Gh-B4G" firstAttribute="top" secondItem="hXK-Mi-9hk" secondAttribute="topMargin" id="HJC-26-XMR"/>
-                                                <constraint firstItem="FLE-Sc-NYu" firstAttribute="centerY" secondItem="hXK-Mi-9hk" secondAttribute="centerY" id="ZQs-cl-5O8"/>
-                                            </constraints>
-                                        </tableViewCellContentView>
-                                    </tableViewCell>
-                                </cells>
-=======
                             <tableViewSection id="UI9-V5-Ma9">
                                 <string key="footerTitle">Export and Import can be used to move books between devices. Create an export of your books below, and send or share the file with your other device. On the other device, Import from the file to copy the books.</string>
                                 <cells/>
->>>>>>> f812a1bf
                             </tableViewSection>
                             <tableViewSection footerTitle="Export to a CSV file. CSV files can be opened by most spreadsheet software." id="UcO-P8-j3q">
                                 <cells>
                                     <tableViewCell clipsSubviews="YES" contentMode="scaleToFill" preservesSuperviewLayoutMargins="YES" selectionStyle="default" indentationWidth="10" textLabel="Qju-Ni-VDK" style="IBUITableViewCellStyleDefault" id="JVj-bo-1K2">
-<<<<<<< HEAD
-                                        <rect key="frame" x="0.0" y="142.5" width="320" height="44"/>
-=======
                                         <rect key="frame" x="0.0" y="146.5" width="320" height="44"/>
->>>>>>> f812a1bf
                                         <autoresizingMask key="autoresizingMask"/>
                                         <tableViewCellContentView key="contentView" opaque="NO" clipsSubviews="YES" multipleTouchEnabled="YES" contentMode="center" preservesSuperviewLayoutMargins="YES" insetsLayoutMarginsFromSafeArea="NO" tableViewCell="JVj-bo-1K2" id="nTf-sn-HE4">
                                             <rect key="frame" x="0.0" y="0.0" width="320" height="43.5"/>
@@ -170,11 +130,7 @@
 Note: Title and Author cells are mandatory. Authors should be separated by semicolons and be entered in the form: "Lastname, Firstnames". Subjects should be separated by semicolons.</string>
                                 <cells>
                                     <tableViewCell clipsSubviews="YES" contentMode="scaleToFill" preservesSuperviewLayoutMargins="YES" selectionStyle="default" indentationWidth="10" textLabel="OTY-52-vzH" style="IBUITableViewCellStyleDefault" id="3l5-ie-WrC">
-<<<<<<< HEAD
-                                        <rect key="frame" x="0.0" y="250" width="320" height="44"/>
-=======
                                         <rect key="frame" x="0.0" y="254" width="320" height="44"/>
->>>>>>> f812a1bf
                                         <autoresizingMask key="autoresizingMask"/>
                                         <tableViewCellContentView key="contentView" opaque="NO" clipsSubviews="YES" multipleTouchEnabled="YES" contentMode="center" preservesSuperviewLayoutMargins="YES" insetsLayoutMarginsFromSafeArea="NO" tableViewCell="3l5-ie-WrC" id="0Uf-eX-pTr">
                                             <rect key="frame" x="0.0" y="0.0" width="320" height="43.5"/>
@@ -195,11 +151,7 @@
                             <tableViewSection footerTitle="This will delete all books and lists from this device. This is not reversible!" id="Q3j-ra-yin">
                                 <cells>
                                     <tableViewCell clipsSubviews="YES" contentMode="scaleToFill" preservesSuperviewLayoutMargins="YES" selectionStyle="default" indentationWidth="10" textLabel="3qq-0f-zF3" style="IBUITableViewCellStyleDefault" id="ffS-bL-b9r">
-<<<<<<< HEAD
-                                        <rect key="frame" x="0.0" y="485.5" width="320" height="44"/>
-=======
                                         <rect key="frame" x="0.0" y="489.5" width="320" height="44"/>
->>>>>>> f812a1bf
                                         <autoresizingMask key="autoresizingMask"/>
                                         <tableViewCellContentView key="contentView" opaque="NO" clipsSubviews="YES" multipleTouchEnabled="YES" contentMode="center" preservesSuperviewLayoutMargins="YES" insetsLayoutMarginsFromSafeArea="NO" tableViewCell="ffS-bL-b9r" id="RXT-Vi-A5P">
                                             <rect key="frame" x="0.0" y="0.0" width="320" height="43.5"/>
