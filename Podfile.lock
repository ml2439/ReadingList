PODS:
  - CHCSVParser (2.1.0)
  - Crashlytics (3.10.5):
    - Fabric (~> 1.7.9)
  - DZNEmptyDataSet (1.8.1)
  - Eureka (4.2.0)
  - Fabric (1.7.9)
  - Firebase/Core (5.4.1):
    - Firebase/CoreOnly
    - FirebaseAnalytics (= 5.0.1)
  - Firebase/CoreOnly (5.4.1):
    - FirebaseCore (= 5.0.6)
  - FirebaseAnalytics (5.0.1):
    - FirebaseCore (~> 5.0)
    - FirebaseInstanceID (~> 3.0)
    - "GoogleToolboxForMac/NSData+zlib (~> 2.1)"
    - nanopb (~> 0.3)
  - FirebaseCore (5.0.6):
    - "GoogleToolboxForMac/NSData+zlib (~> 2.1)"
  - FirebaseInstanceID (3.1.1):
    - FirebaseCore (~> 5.0)
  - GoogleToolboxForMac/Defines (2.1.4)
  - "GoogleToolboxForMac/NSData+zlib (2.1.4)":
    - GoogleToolboxForMac/Defines (= 2.1.4)
  - ImageRow (3.1.0):
    - Eureka (~> 4.0)
  - nanopb (0.3.8):
    - nanopb/decode (= 0.3.8)
    - nanopb/encode (= 0.3.8)
  - nanopb/decode (0.3.8)
  - nanopb/encode (0.3.8)
<<<<<<< HEAD
  - ReachabilitySwift (4.1.0)
=======
  - PromisesObjC (1.2.3)
  - PromisesSwift (1.2.3):
    - PromisesObjC (= 1.2.3)
>>>>>>> c10866ec
  - SimulatorStatusMagic (2.2)
  - SVProgressHUD (2.2.5)
  - SwiftLint (0.26.0)
  - SwiftyJSON (4.1.0)
  - SwiftyStoreKit (0.13.3)

DEPENDENCIES:
  - CHCSVParser (from `https://github.com/davedelong/CHCSVParser.git`)
  - Crashlytics
  - DZNEmptyDataSet (~> 1.8)
  - Eureka (from `https://github.com/xmartlabs/Eureka.git`, commit `ec14ae696e`)
  - Fabric
  - Firebase/Core
  - ImageRow (~> 3.0)
<<<<<<< HEAD
  - ReachabilitySwift
=======
  - PromisesSwift (~> 1.2)
>>>>>>> c10866ec
  - SimulatorStatusMagic
  - SVProgressHUD (~> 2.2)
  - SwiftLint
  - SwiftyJSON (~> 4.0)
  - SwiftyStoreKit (~> 0.13)

SPEC REPOS:
  https://github.com/cocoapods/specs.git:
    - Crashlytics
    - DZNEmptyDataSet
    - Fabric
    - Firebase
    - FirebaseAnalytics
    - FirebaseCore
    - FirebaseInstanceID
    - GoogleToolboxForMac
    - ImageRow
    - nanopb
<<<<<<< HEAD
    - ReachabilitySwift
=======
    - PromisesObjC
    - PromisesSwift
>>>>>>> c10866ec
    - SimulatorStatusMagic
    - SVProgressHUD
    - SwiftLint
    - SwiftyJSON
    - SwiftyStoreKit

EXTERNAL SOURCES:
  CHCSVParser:
    :git: https://github.com/davedelong/CHCSVParser.git
  Eureka:
    :commit: ec14ae696e
    :git: https://github.com/xmartlabs/Eureka.git

CHECKOUT OPTIONS:
  CHCSVParser:
    :commit: a6c23dab9ca633a8ba791463c9e9d3e1ff991a98
    :git: https://github.com/davedelong/CHCSVParser.git
  Eureka:
    :commit: ec14ae696e
    :git: https://github.com/xmartlabs/Eureka.git

SPEC CHECKSUMS:
  CHCSVParser: 64da26e2b4ddbf7527f7f03120bf91d83d28f354
  Crashlytics: 7f2e38d302d9da96475b3d64d86fb29e31a542b7
  DZNEmptyDataSet: 9525833b9e68ac21c30253e1d3d7076cc828eaa7
  Eureka: 0748c7bbb2560130e43c7bfa83e99c98854a1f42
  Fabric: a2917d3895e4c1569b9c3170de7320ea1b1e6661
  Firebase: 355bd535bfdacaa82a7fe8d9784115edefd6fc03
  FirebaseAnalytics: b3628aea54c50464c32c393fb2ea032566e7ecc2
  FirebaseCore: 4c28e3b9708ba48a765e76515f913a71596eb5dd
  FirebaseInstanceID: f3f0657372592ecdfdfe2cac604a5a75758376a6
  GoogleToolboxForMac: 91c824d21e85b31c2aae9bb011c5027c9b4e738f
  ImageRow: 1ea483078bfa3d880a7fc76fdfcddfd5f29a9e6b
  nanopb: 5601e6bca2dbf1ed831b519092ec110f66982ca3
<<<<<<< HEAD
  ReachabilitySwift: 6849231cd4e06559f3b9ef4a97a0a0f96d41e09f
=======
  PromisesObjC: a3a4263d8a9260214267e0b3788d0f83466ad449
  PromisesSwift: f7f45c21986419e85f7c5b645ed8c6a2c10c04b4
>>>>>>> c10866ec
  SimulatorStatusMagic: 0389a805fa8bd001e2977c4046730bdbd6642861
  SVProgressHUD: 1428aafac632c1f86f62aa4243ec12008d7a51d6
  SwiftLint: f6b83e8d95ee1e91e11932d843af4fdcbf3fc764
  SwiftyJSON: c29297daf073d2aa016295d5809cdd68045c39b3
  SwiftyStoreKit: 9ebd15971e28aa2989825fe8bc092eb5f75dd0b2

<<<<<<< HEAD
PODFILE CHECKSUM: 3f1842f33f95fa7a9f0ccdee75901010ff4fe6ac
=======
PODFILE CHECKSUM: d6ca6dbf0bdceecda9d4d5b8047bfe5012f67d08
>>>>>>> c10866ec

COCOAPODS: 1.5.2<|MERGE_RESOLUTION|>--- conflicted
+++ resolved
@@ -29,13 +29,10 @@
     - nanopb/encode (= 0.3.8)
   - nanopb/decode (0.3.8)
   - nanopb/encode (0.3.8)
-<<<<<<< HEAD
-  - ReachabilitySwift (4.1.0)
-=======
   - PromisesObjC (1.2.3)
   - PromisesSwift (1.2.3):
     - PromisesObjC (= 1.2.3)
->>>>>>> c10866ec
+  - ReachabilitySwift (4.1.0)
   - SimulatorStatusMagic (2.2)
   - SVProgressHUD (2.2.5)
   - SwiftLint (0.26.0)
@@ -50,11 +47,8 @@
   - Fabric
   - Firebase/Core
   - ImageRow (~> 3.0)
-<<<<<<< HEAD
+  - PromisesSwift (~> 1.2)
   - ReachabilitySwift
-=======
-  - PromisesSwift (~> 1.2)
->>>>>>> c10866ec
   - SimulatorStatusMagic
   - SVProgressHUD (~> 2.2)
   - SwiftLint
@@ -73,12 +67,9 @@
     - GoogleToolboxForMac
     - ImageRow
     - nanopb
-<<<<<<< HEAD
-    - ReachabilitySwift
-=======
     - PromisesObjC
     - PromisesSwift
->>>>>>> c10866ec
+    - ReachabilitySwift
     - SimulatorStatusMagic
     - SVProgressHUD
     - SwiftLint
@@ -113,22 +104,15 @@
   GoogleToolboxForMac: 91c824d21e85b31c2aae9bb011c5027c9b4e738f
   ImageRow: 1ea483078bfa3d880a7fc76fdfcddfd5f29a9e6b
   nanopb: 5601e6bca2dbf1ed831b519092ec110f66982ca3
-<<<<<<< HEAD
-  ReachabilitySwift: 6849231cd4e06559f3b9ef4a97a0a0f96d41e09f
-=======
   PromisesObjC: a3a4263d8a9260214267e0b3788d0f83466ad449
   PromisesSwift: f7f45c21986419e85f7c5b645ed8c6a2c10c04b4
->>>>>>> c10866ec
+  ReachabilitySwift: 6849231cd4e06559f3b9ef4a97a0a0f96d41e09f
   SimulatorStatusMagic: 0389a805fa8bd001e2977c4046730bdbd6642861
   SVProgressHUD: 1428aafac632c1f86f62aa4243ec12008d7a51d6
   SwiftLint: f6b83e8d95ee1e91e11932d843af4fdcbf3fc764
   SwiftyJSON: c29297daf073d2aa016295d5809cdd68045c39b3
   SwiftyStoreKit: 9ebd15971e28aa2989825fe8bc092eb5f75dd0b2
 
-<<<<<<< HEAD
-PODFILE CHECKSUM: 3f1842f33f95fa7a9f0ccdee75901010ff4fe6ac
-=======
-PODFILE CHECKSUM: d6ca6dbf0bdceecda9d4d5b8047bfe5012f67d08
->>>>>>> c10866ec
+PODFILE CHECKSUM: d026bac286d2dac1a76dd513ef5743be59f5d214
 
 COCOAPODS: 1.5.2