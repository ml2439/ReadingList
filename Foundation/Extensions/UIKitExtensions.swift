import Foundation
import UIKit
import SafariServices

extension UINib {
    convenience init<T>(_ class: T.Type) where T : UIView {
        self.init(nibName: String(describing: T.self), bundle: nil)
    }
    
    static func instantiate<T>(_ class: T.Type) -> T where T : UIView {
        return UINib(T.self).instantiate(withOwner: nil, options: nil)[0] as! T
    }
}

extension UIView {
    @IBInspectable var maskedCornerRadius: CGFloat {
        get {
            return layer.cornerRadius
        }
        set {
            layer.cornerRadius = newValue
            layer.masksToBounds = newValue > 0
        }
    }
    
    convenience init(backgroundColor: UIColor) {
        self.init()
        self.backgroundColor = backgroundColor
    }
        
    var nextSibling: UIView? {
        get {
            guard let views = superview?.subviews else { return nil }
            let thisIndex = views.index(of: self)!
            guard thisIndex + 1 < views.count else { return nil }
            return views[thisIndex + 1]
        }
    }
    
    var siblings: [UIView] {
        get {
            guard let views = superview?.subviews else { return [] }
            return views.filter{ $0 != self }
        }
    }
}


extension UIStoryboard {
    func instantiateRoot(withStyle style: UIModalPresentationStyle? = nil) -> UIViewController {
        let vc = self.instantiateInitialViewController()!
        if let style = style {
            vc.modalPresentationStyle = style
        }
        return vc
    }
    
    func rootAsFormSheet() -> UIViewController {
        return instantiateRoot(withStyle: .formSheet)
    }
}

@available(iOS 11.0, *)
extension UISwipeActionsConfiguration {
    convenience init(performFirstActionWithFullSwipe: Bool, actions: [UIContextualAction]) {
        self.init(actions: actions)
        self.performsFirstActionWithFullSwipe = performFirstActionWithFullSwipe
    }
}

@available(iOS 11.0, *)
extension UIContextualAction {
    convenience init(style: UIContextualAction.Style, title: String?, image: UIImage?, backgroundColor: UIColor? = nil, handler: @escaping UIContextualActionHandler) {
        self.init(style: style, title: title, handler: handler)
        self.image = image
        if let backgroundColor = backgroundColor {
            // Don't set the background color to nil just because it was not provided
            self.backgroundColor = backgroundColor
        }
    }
}

extension UISearchController {
    convenience init(filterPlaceholderText: String) {
        self.init(searchResultsController: nil)
        dimsBackgroundDuringPresentation = false
        searchBar.returnKeyType = .done
        searchBar.placeholder = filterPlaceholderText
        searchBar.searchBarStyle = .default
    }
    
    var hasActiveSearchTerms: Bool {
        return self.isActive && self.searchBar.text?.isEmpty == false
    }
}

extension UIViewController {
    func inNavigationController(modalPresentationStyle: UIModalPresentationStyle = .formSheet) -> UINavigationController {
        let nav = UINavigationController(rootViewController: self)
        nav.modalPresentationStyle = modalPresentationStyle
        return nav
    }
    
<<<<<<< HEAD
    func inThemedNavController(modalPresentationStyle: UIModalPresentationStyle = .formSheet) -> UINavigationController {
        let nav = ThemedNavigationController(rootViewController: self)
        nav.modalPresentationStyle = modalPresentationStyle
        return nav
=======
    func presentSafariViewController(url: String) {
        self.presentSafariViewController(url: URL(string: url)!)
    }
    
    func presentSafariViewController(url: URL) {
        self.present(SFSafariViewController(url: url), animated: true, completion: nil)
>>>>>>> 4353f38e
    }
}

extension UISplitViewController {
    
    var masterNavigationController: UINavigationController {
        return viewControllers[0] as! UINavigationController
    }
    
    var masterNavigationRoot: UIViewController {
        return masterNavigationController.viewControllers.first!
    }
    
    var detailIsPresented: Bool {
        return isSplit || masterNavigationController.viewControllers.count >= 2
    }
    
    var isSplit: Bool {
        return viewControllers.count >= 2
    }
    
    var displayedDetailViewController: UIViewController? {
        // If the master and detail are separate, the detail will be the second item in viewControllers
        if isSplit,
            let detailNavController = viewControllers[1] as? UINavigationController {
            return detailNavController.viewControllers.first
        }
        
        // Otherwise, navigate to where the Details view controller should be (if it is displayed)
        if masterNavigationController.viewControllers.count >= 2,
            let previewNavController = masterNavigationController.viewControllers[1] as? UINavigationController {
            return previewNavController.viewControllers.first
        }
        
        // The controller is not present
        return nil
    }
}

extension UINavigationController {
    func dismissAndPopToRoot() {
        dismiss(animated: false)
        popToRootViewController(animated: false)
    }
}

extension UIPopoverPresentationController {
    
    func setSourceCell(_ cell: UITableViewCell, inTableView tableView: UITableView, arrowDirections: UIPopoverArrowDirection = .any) {
        self.sourceRect = cell.frame
        self.sourceView = tableView
        self.permittedArrowDirections = arrowDirections
    }
    
    func setSourceCell(atIndexPath indexPath: IndexPath, inTable tableView: UITableView, arrowDirections: UIPopoverArrowDirection = .any) {
        let cell = tableView.cellForRow(at: indexPath)!
        setSourceCell(cell, inTableView: tableView, arrowDirections: arrowDirections)
    }
}

extension UITabBarItem {
    
    func configure(tag: Int, title: String, image: UIImage, selectedImage: UIImage) {
        self.tag = tag
        self.image = image
        self.selectedImage = selectedImage
        self.title = title
    }
}

extension UIActivityType {
    static var documentUnsuitableTypes: [UIActivityType] {
        get {
            var types: [UIActivityType] = [addToReadingList, assignToContact, saveToCameraRoll, postToFlickr, postToVimeo,
                                           postToTencentWeibo, postToTwitter, postToFacebook, openInIBooks]
            if #available(iOS 11.0, *) {
                types.append(.markupAsPDF)
            }
            return types
        }
    }
}

extension UISearchBar {
    var isActive: Bool {
        get {
            return isUserInteractionEnabled
        }
        set {
            isUserInteractionEnabled = newValue
            alpha = newValue ? 1.0 : 0.5
        }
    }
    
    var isActiveOrVisible: Bool {
        get {
            if #available(iOS 11.0, *) {
                return isActive
            }
            else {
                return !isHidden
            }
        }
        set {
            // iOS >10 search bars can be made hidden without much consequence;
            // iOS 11 search bars are part of navigation items, which makes hiding them look weird. Instead we "disable" them.
            if #available(iOS 11.0, *) {
                isActive = newValue
            }
            else {
                isHidden = !newValue
            }
        }
    }
}

extension UIBarButtonItem {
    func setHidden(_ hidden: Bool) {
        isEnabled = !hidden
        tintColor = hidden ? UIColor.clear : nil
    }
}

extension UITableViewController {
    @objc func toggleEditingAnimated() {
        setEditing(!isEditing, animated: true)
    }
}

extension UITableViewRowAction {
    convenience init(style: UITableViewRowActionStyle, title: String?, color: UIColor, handler: @escaping (UITableViewRowAction, IndexPath) -> Void) {
        self.init(style: style, title: title, handler: handler)
        self.backgroundColor = color
    }
}

extension UIScrollView {
    var universalContentInset: UIEdgeInsets {
        get {
            if #available(iOS 11.0, *) {
                return adjustedContentInset
            }
            else {
                return contentInset
            }
        }
    }
}

extension UILabel {
    var isTruncated: Bool {
        guard let labelText = text else { return false }
        let labelTextSize = (labelText as NSString).boundingRect(
            with: CGSize(width: frame.size.width, height: .greatestFiniteMagnitude),
            options: .usesLineFragmentOrigin,
            attributes: [NSAttributedStringKey.font: font],
            context: nil).size
        return labelTextSize.height > bounds.size.height
    }
    
    func setTextOrHide(_ text: String?) {
        self.text = text
        self.isHidden = text == nil
    }
    
    @IBInspectable var dynamicFontSize: String? {
        get {
            return nil
        }
        set {
            guard let newValue = newValue else { return }
            font = font.scaled(forTextStyle: UIFontTextStyle("UICTFontTextStyle\(newValue)"))
        }
    }
    
    func scaleFontBy(_ factor: CGFloat) {
        font = font.withSize(font.pointSize * factor)
    }
}

extension UIColor {
    convenience init(fromHex hex: UInt32){
        self.init(
            red: CGFloat((hex & 0xFF0000) >> 16) / 255.0,
            green: CGFloat((hex & 0x00FF00) >> 8) / 255.0,
            blue: CGFloat(hex & 0x0000FF) / 255.0,
            alpha: CGFloat(1.0)
        )
    }
    
    static let flatGreen: UIColor = UIColor(fromHex: 0x2ecc71)
    static let darkGray: UIColor = UIColor(fromHex: 0x4A4A4A)
    static let veryDarkGray: UIColor = UIColor(fromHex: 0x171717)
    static let buttonBlue = UIColor(red: 0, green: 0.478431, blue: 1, alpha: 1)
}

extension UIFont {
    static let gillSans = UIFont(name: "GillSans", size: 12)!
    static let gillSansSemiBold = UIFont(name: "GillSans-Semibold", size: 12)!
    
    static func gillSans(ofSize: CGFloat) -> UIFont {
        return gillSans.withSize(ofSize)
    }
        
    static func gillSans(forTextStyle textStyle: UIFontTextStyle) -> UIFont {
        return gillSans.scaled(forTextStyle: textStyle)
    }
        
    static func gillSansSemiBold(forTextStyle textStyle: UIFontTextStyle) -> UIFont {
        return gillSansSemiBold.scaled(forTextStyle: textStyle)
    }
    
    func scaled(forTextStyle textStyle: UIFontTextStyle) -> UIFont {
        let fontSize = UIFont.preferredFont(forTextStyle: textStyle).pointSize
        return self.withSize(fontSize)
    }
}

extension UIImage {
    convenience init?(optionalData: Data?) {
        if let data = optionalData {
            self.init(data: data)
        }
        else {
            return nil
        }
    }
}


public extension NSAttributedString {
    @objc public convenience init(_ string: String, withFont font: UIFont) {
        self.init(string: string, attributes: [NSAttributedStringKey.font: font])
    }
    
    static func createFromMarkdown(_ markdown: String, font: UIFont, boldFont: UIFont) -> NSMutableAttributedString {
        let boldedResult = NSMutableAttributedString()
        for (index, component) in markdown.components(separatedBy: "**").enumerated() {
            boldedResult.append(NSAttributedString(component, withFont: index % 2 == 0 ? font : boldFont))
        }
        return boldedResult
    }
}

extension UITableView {
    func advisedFetchBatchSize(forTypicalCell cell: UITableViewCell) -> Int {
        return Int((self.frame.height / cell.frame.height) * 1.3)
    }
}

extension UITableViewCell {
    var isEnabled: Bool {
        get {
            return isUserInteractionEnabled && textLabel?.isEnabled != false && detailTextLabel?.isEnabled != false
        }
        set {
            isUserInteractionEnabled = newValue
            textLabel?.isEnabled = newValue
            detailTextLabel?.isEnabled = newValue
        }
    }
}

extension UIDevice {
    
    // From https://stackoverflow.com/a/26962452/5513562
    var modelIdentifier: String {
        var systemInfo = utsname()
        uname(&systemInfo)
        let machineMirror = Mirror(reflecting: systemInfo.machine)
        return machineMirror.children.reduce("") { identifier, element in
            guard let value = element.value as? Int8, value != 0 else { return identifier }
            return identifier + String(UnicodeScalar(UInt8(value)))
        }
    }
    
    var modelName: String {
        let identifier = modelIdentifier
        switch identifier {
        case "iPod5,1":                                 return "iPod Touch 5"
        case "iPod7,1":                                 return "iPod Touch 6"
        case "iPhone3,1", "iPhone3,2", "iPhone3,3":     return "iPhone 4"
        case "iPhone4,1":                               return "iPhone 4s"
        case "iPhone5,1", "iPhone5,2":                  return "iPhone 5"
        case "iPhone5,3", "iPhone5,4":                  return "iPhone 5c"
        case "iPhone6,1", "iPhone6,2":                  return "iPhone 5s"
        case "iPhone7,2":                               return "iPhone 6"
        case "iPhone7,1":                               return "iPhone 6 Plus"
        case "iPhone8,1":                               return "iPhone 6s"
        case "iPhone8,2":                               return "iPhone 6s Plus"
        case "iPhone9,1", "iPhone9,3":                  return "iPhone 7"
        case "iPhone9,2", "iPhone9,4":                  return "iPhone 7 Plus"
        case "iPhone8,4":                               return "iPhone SE"
        case "iPhone10,1", "iPhone10,4":                return "iPhone 8"
        case "iPhone10,2", "iPhone10,5":                return "iPhone 8 Plus"
        case "iPhone10,3", "iPhone10,6":                return "iPhone X"
        case "iPad2,1", "iPad2,2", "iPad2,3", "iPad2,4":return "iPad 2"
        case "iPad3,1", "iPad3,2", "iPad3,3":           return "iPad 3"
        case "iPad3,4", "iPad3,5", "iPad3,6":           return "iPad 4"
        case "iPad4,1", "iPad4,2", "iPad4,3":           return "iPad Air"
        case "iPad5,3", "iPad5,4":                      return "iPad Air 2"
        case "iPad6,11", "iPad6,12":                    return "iPad 5"
        case "iPad2,5", "iPad2,6", "iPad2,7":           return "iPad Mini"
        case "iPad4,4", "iPad4,5", "iPad4,6":           return "iPad Mini 2"
        case "iPad4,7", "iPad4,8", "iPad4,9":           return "iPad Mini 3"
        case "iPad5,1", "iPad5,2":                      return "iPad Mini 4"
        case "iPad6,3", "iPad6,4":                      return "iPad Pro 9.7 Inch"
        case "iPad6,7", "iPad6,8":                      return "iPad Pro 12.9 Inch"
        case "iPad7,1", "iPad7,2":                      return "iPad Pro 12.9 Inch (2nd Generation)"
        case "iPad7,3", "iPad7,4":                      return "iPad Pro 10.5 Inch"
        case "AppleTV5,3":                              return "Apple TV"
        case "AppleTV6,2":                              return "Apple TV 4K"
        case "AudioAccessory1,1":                       return "HomePod"
        case "i386", "x86_64":                          return "Simulator"
        default:                                        return identifier
        }
    }
}<|MERGE_RESOLUTION|>--- conflicted
+++ resolved
@@ -100,20 +100,19 @@
         nav.modalPresentationStyle = modalPresentationStyle
         return nav
     }
-    
-<<<<<<< HEAD
+
     func inThemedNavController(modalPresentationStyle: UIModalPresentationStyle = .formSheet) -> UINavigationController {
         let nav = ThemedNavigationController(rootViewController: self)
         nav.modalPresentationStyle = modalPresentationStyle
         return nav
-=======
+    }
+
     func presentSafariViewController(url: String) {
         self.presentSafariViewController(url: URL(string: url)!)
     }
     
     func presentSafariViewController(url: URL) {
         self.present(SFSafariViewController(url: url), animated: true, completion: nil)
->>>>>>> 4353f38e
     }
 }
 
